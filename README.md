# Warhamer Fantasy Role-Play 4th Ed. (FoundryVTT)

<<<<<<< HEAD
Current Version: 1.1.4 - Fix Morrslieb effect
=======
Current Version: 1.2
>>>>>>> b9489f1a

Compatibility: Foundry VTT 0.5.4

![](https://i.imgur.com/esCwB7f.png)

This system is intended for use with [Foundry Virtual Tabletop](http://foundryvtt.com/) to play in the grim and perilous world of Warhammer.

## Installation - Auto Installer (Recommended)

In the FVTT Game Systems Menu, click `Install System`

Enter into Manifest URL: `https://raw.githubusercontent.com/CatoThe1stElder/WFRP-4th-Edition-FoundryVTT/stable/system.json`

## Installation - Manual

Place the unzipped folder in your `Data/systems` folder

Make sure the folder is named `wfrp4e`

Launch FVTT and create your new world, selecting the Warhammer system.

## Current State

Version 1.0 marks, by our estimation, where the system is fully equipped with all the necessary features as well as the bells and whistles that should provide a very smooth experience when playing Warhammer Fantasy 4th Edition.

Please feel free to message us on Discord - Moo Man#7518 or CatoThe1stElder#9725 if you have any questions or comments.

[1.0 Release Video](https://youtu.be/HMjXCLDDfWE)- Goes through the new features between Beta and 1.0

[Beta Release Video](https://www.youtube.com/watch?v=XMEJt5OB4Bc) - Goes through the NPC/Creature sheet, tables, items, as well as other features

[Alpha Video](https://www.youtube.com/watch?v=-CthIoE9o2E) - Shows off the initial character sheet and some functionality.

## Modules

[Arcane Marks & Careers](https://github.com/moo-man/Arcane-Marks-Careers-FVTT) - I've made a module out of my [homebrew supplement](https://drive.google.com/file/d/1uTy2r0EDMdcISFqqyxeIOSadtzz-OTAg/view) which can also serve as an example for others to build off of. It includes a compendium pack of all the careers as well as tables to roll for marks. 

[Rough Nights & Hard Days](https://github.com/Jagusti/fvtt-wfrp4e-rnhd) - Spearheaded by @Jagusti, namely adds gnomes to character generation!

[Enemy in Shadows](https://github.com/moo-man/EiS-FVTT) - A wealth of content, tables, talents, spells. Also the new Dhar spellcasting mechanics! Still a WIP.

[Gerwin Waffenhalter’s Magnificent Weapons Gallery](https://github.com/DasSauerkraut/wfrp-gwmwg) - Adds new weapons and weapon traits from the Ratter Vol. 1 Issue 2.<|MERGE_RESOLUTION|>--- conflicted
+++ resolved
@@ -1,10 +1,6 @@
 # Warhamer Fantasy Role-Play 4th Ed. (FoundryVTT)
 
-<<<<<<< HEAD
-Current Version: 1.1.4 - Fix Morrslieb effect
-=======
 Current Version: 1.2
->>>>>>> b9489f1a
 
 Compatibility: Foundry VTT 0.5.4
 
