/**
 * Provides the specific interaction handlers for Creature Sheets.
 *
 * ActorSheetWfrp4eCreature is assigned to Creature type actors, which have a very 
 * different layout in their sheet compared to the others, requiring different 
 * functionality in the main tab (creature overview), as well as the notes tab, 
 * where the user excludes traits.
 * 
 */
class ActorSheetWfrp4eCreature extends ActorSheetWfrp4e
{
	static get defaultOptions()
	{
		const options = super.defaultOptions;
		mergeObject(options,
		{
			classes: options.classes.concat(["wfrp4e", "actor", "creature-sheet"]),
			width: 610,
			height: 740,
		});
		return options;
	}


	/**
	 * Get the correct HTML template path to use for rendering this particular sheet
	 * @type {String}
	 */
	get template()
	{
		if (!game.user.isGM && this.actor.limited) return "systems/wfrp4e/templates/actors/actor-limited.html";
		return "systems/wfrp4e/templates/actors/creature-sheet.html";
	}


	/**
	 * Prevents a dropdown event from immediately firing - allows for double clicking items
	 * in the creature overview to open the sheet.
	 * 
	 * @param {Object} event    event fired by clicking on a dropdown element 
	 */
	_delayedDropdown(event)
	{

		// count clicks
		if (this.clicks)
			this.clicks++;
		else
			this.clicks = 1;

		// If first click, set a timeout value, and if it expires, reset clicks and show dropdown
		if (this.clicks === 1)
		{
			this.timer = setTimeout(() =>
			{
				this._onCreatureItemSummary(event);
				this.clicks = 0; //after action performed, reset counter
			}, 250);
		} // If the timeout does not expire before another click, open the item sheet
		else
		{
			clearTimeout(this.timer); //prevent single-click action
			let itemId = $(event.currentTarget).attr("data-item-id");
<<<<<<< HEAD
			const item = duplicate(this.actor.getEmbeddedEntity("OwnedItem", itemId))
=======
			const item = this.actor.items.find(i => i.data._id == itemId)
>>>>>>> 9ef5fa06
			item.sheet.render(true);
			this.clicks = 0; //after action performed, reset counter
		}
	}

	/**
	 * Handle traits being included or excluded - add or subtract appropriate characteristics if the
	 * trait offered bonuses (Big, Elite, etc.)
	 * 
	 * @param {Number} traitId    id of trait that was clicked
	 * @param {Boolean} include   whether that trait is now included or excluded
	 */
	_onTraitClick(traitId, include)
	{
		let trait = this.actor.getEmbeddedEntity("OwnedItem", traitId)
		let data = duplicate(this.actor.data.data)

		let bonuses = WFRP4E.traitBonuses[trait.name.toLowerCase()]
		for (let char in bonuses)
		{
			if (include)
				data.characteristics[char].initial += bonuses[char]
			else
				data.characteristics[char].initial -= bonuses[char]
		}

		this.actor.update(
		{
			"data": data
		})
	}

	/**
	 * Handles when the user clicks on a trait in the creature overview - shows the item summary
	 * as dropdown info
	 * 
	 * @param {Object} event    event fired from clicking on an item
	 */
	_onCreatureItemSummary(event)
	{
		event.preventDefault();
    let li = $(event.currentTarget).parent('.list'),
<<<<<<< HEAD
      item = this.actor.getEmbeddedEntity("OwnedItem", $(event.currentTarget).attr("data-item-id")),
=======
      	item = this.actor.items.find(i => i.data._id == $(event.currentTarget).attr("data-item-id")),
>>>>>>> 9ef5fa06
      // Get expansion info to place in the dropdown
			expandData = item.getExpandData(
			{
				secrets: this.actor.owner
			});


    // If already has expanded class, remove it
		if (li.hasClass("expanded"))
		{
			let summary = li.children(".item-summary");
			summary.slideUp(200, () => summary.remove());
		}
		else
		{
			let div = "";
			div = $(`<div class="item-summary"><b>${item.data.name}:</b>${expandData.description.value}</div>`);

			let props = $(`<div class="item-properties"></div>`);
			expandData.properties.forEach(p => props.append(`<span class="tag">${p}</span>`));
			div.append(props);
			li.append(div.hide());
			div.slideDown(200);
		}
		li.toggleClass("expanded");
	}


	/* -------------------------------------------- */
	/*  Event Listeners and Handlers
	/* -------------------------------------------- */

	/**
	 * Activate event listeners using the prepared sheet HTML
	 * @param html {HTML}   The prepared HTML object ready to be rendered into the DOM
	 */
	activateListeners(html)
	{
		super.activateListeners(html);

		// div elementns need focus for the DEL key to work on them
		html.find(".content").hover(event =>
		{
			$(event.currentTarget).focus();
		})

		// Can use the delete key in the creature overview to delete items
		html.find('.content').keydown(event =>
		{
			if (event.keyCode == 46)
			{
				let itemId = $(event.currentTarget).attr("data-item-id");
				this.actor.deleteEmbeddedEntity("OwnedItem", itemId, true);
			}
		});
		// Use delayed dropdown to allow for double clicks
		html.find(".creature-dropdown").mousedown(event =>
			{
				this._delayedDropdown(event);
			})
			.on("dblclick", function (e)
			{
				e.preventDefault(); //cancel system double-click event
			});

		if (!this.options.editable) return;

    // Allow for holding shift or crtl on a skill when clicking on the main tab to advance it by 10 or 1
		html.find(".skills.name, .skills.total").mousedown(event =>
		{
			let newAdv
			let advAmt;
			let skill = duplicate(this.actor.getEmbeddedEntity("OwnedItem", $(event.currentTarget).parents(".content").attr("data-item-id")))

			if (event.shiftKey || event.ctrlKey)
			{
				if (event.shiftKey)
					advAmt = 10;
				else if (event.ctrlKey)
					advAmt = 1;
			}

      // Add if left click
			if (event.button == 0)
			{
				if (advAmt)
				{
<<<<<<< HEAD
					newAdv = skill.data.data.advances.value + advAmt;
=======
					newAdv = skill.data.advances.value + advAmt;
>>>>>>> 9ef5fa06
					this.actor.updateEmbeddedEntity("OwnedItem", 
					{
						_id: skill._id,
						"data.advances.value": newAdv
					})
				}
				else // If neither control or shift was held, roll the skill instead
					this.actor.setupSkill(skill);
      }
      // Subtract if right click
			else if (event.button == 2)
			{
				if (advAmt)
				{
					newAdv = skill.data.advances.value - advAmt;
					if (newAdv < 0)
						newAdv = 0;
					this.actor.updateEmbeddedEntity("OwnedItem", 
					{
						_id: skill._id,
						"data.advances.value": newAdv
					})
				}
				else // If neither control or shift was held, show the item sheet
				{
					let itemId = $(event.currentTarget).parents(".content").attr("data-item-id");
<<<<<<< HEAD
					const item = this.actor.getEmbeddedEntity("OwnedItem", itemId)
=======
					const item = this.actor.items.find(i => i.data._id == itemId)
>>>>>>> 9ef5fa06
					item.sheet.render(true);
				}
			}
		})

    // Show a dropdown for the trait, or prompt to roll for it, depending on context
    // Right click will always display dropdown, left click will sometimes display (if the trait isn't rollable)
		html.find(".traits.content").mousedown(event =>
		{
			let trait = duplicate(this.actor.getEmbeddedEntity("OwnedItem", $(event.currentTarget).attr("data-item-id")))

      // If rightclick or not rollable, show dropdown
			if (event.button == 2 || !trait.data.rollable.value)
			{
				this._delayedDropdown(event);
				return;
			}

      // Otherwise, prompt to roll
			this.actor.setupTrait(trait);

		})

    // Click on characteristic header to roll characteristic
		html.find('.ch-roll').click(event =>
		{
			event.preventDefault();
			let characteristic = $(event.currentTarget).attr("data-char");
			this.actor.setupCharacteristic(characteristic, event);
		});

    // Handler for traits in the notes tab - excluding or not excluding them
		html.find('.trait-name').mousedown(async event =>
		{
      // Creatures have an excludedTraits array that holds the ids of the excluded traits
      // Update that array when a new trait is clicked
			event.preventDefault();
			let traitId = $(event.currentTarget).parents(".item").attr("data-item-id");
			let included = false;

			if (event.button == 0)
			{
				let newExcludedTraits = duplicate(this.actor.data.data.excludedTraits);

        // If excludedTraits includes the clicked trait - it is excluded, so include it
				if (this.actor.data.data.excludedTraits.includes(traitId))
				{
					newExcludedTraits = newExcludedTraits.filter(i => i != traitId)
					included = true;
        }
        // If excludedTraits does not include clicked trait, it is included, so exclude it
				else
				{
					newExcludedTraits.push(traitId);
					included = false
				}

				await this.actor.update(
				{
					"data.excludedTraits": newExcludedTraits
				});
				this._onTraitClick(traitId, included) // Do further processing depending on trait

      }
      // If right click, show description
			else if (event.button == 2)
			{
				this._onItemSummary(event);
			}

		});

	}

}

// Register Creature Sheet
Actors.registerSheet("wfrp4e", ActorSheetWfrp4eCreature,
{
	types: ["creature"],
	makeDefault: true
});<|MERGE_RESOLUTION|>--- conflicted
+++ resolved
@@ -61,11 +61,7 @@
 		{
 			clearTimeout(this.timer); //prevent single-click action
 			let itemId = $(event.currentTarget).attr("data-item-id");
-<<<<<<< HEAD
-			const item = duplicate(this.actor.getEmbeddedEntity("OwnedItem", itemId))
-=======
 			const item = this.actor.items.find(i => i.data._id == itemId)
->>>>>>> 9ef5fa06
 			item.sheet.render(true);
 			this.clicks = 0; //after action performed, reset counter
 		}
@@ -108,11 +104,7 @@
 	{
 		event.preventDefault();
     let li = $(event.currentTarget).parent('.list'),
-<<<<<<< HEAD
-      item = this.actor.getEmbeddedEntity("OwnedItem", $(event.currentTarget).attr("data-item-id")),
-=======
       	item = this.actor.items.find(i => i.data._id == $(event.currentTarget).attr("data-item-id")),
->>>>>>> 9ef5fa06
       // Get expansion info to place in the dropdown
 			expandData = item.getExpandData(
 			{
@@ -200,11 +192,7 @@
 			{
 				if (advAmt)
 				{
-<<<<<<< HEAD
-					newAdv = skill.data.data.advances.value + advAmt;
-=======
 					newAdv = skill.data.advances.value + advAmt;
->>>>>>> 9ef5fa06
 					this.actor.updateEmbeddedEntity("OwnedItem", 
 					{
 						_id: skill._id,
@@ -231,11 +219,7 @@
 				else // If neither control or shift was held, show the item sheet
 				{
 					let itemId = $(event.currentTarget).parents(".content").attr("data-item-id");
-<<<<<<< HEAD
-					const item = this.actor.getEmbeddedEntity("OwnedItem", itemId)
-=======
 					const item = this.actor.items.find(i => i.data._id == itemId)
->>>>>>> 9ef5fa06
 					item.sheet.render(true);
 				}
 			}
