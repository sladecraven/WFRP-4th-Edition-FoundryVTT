const WFRP4E = {}

CONFIG.ChatMessage.template = "systems/wfrp4e/templates/chat/chat-message.html"

CONFIG.statusEffects = ["systems/wfrp4e/icons/conditions/bleeding1.png",
    "systems/wfrp4e/icons/conditions/bleeding2.png",
    "systems/wfrp4e/icons/conditions/bleeding3.png",
    "systems/wfrp4e/icons/conditions/bleeding4.png",
    "systems/wfrp4e/icons/conditions/poisoned1.png",
    "systems/wfrp4e/icons/conditions/poisoned2.png",
    "systems/wfrp4e/icons/conditions/poisoned3.png",
    "systems/wfrp4e/icons/conditions/poisoned4.png",
    "systems/wfrp4e/icons/conditions/ablaze1.png",
    "systems/wfrp4e/icons/conditions/ablaze2.png",
    "systems/wfrp4e/icons/conditions/ablaze3.png",
    "systems/wfrp4e/icons/conditions/ablaze4.png",
    "systems/wfrp4e/icons/conditions/deafened1.png",
    "systems/wfrp4e/icons/conditions/deafened2.png",
    "systems/wfrp4e/icons/conditions/deafened3.png",
    "systems/wfrp4e/icons/conditions/deafened4.png",
    "systems/wfrp4e/icons/conditions/stunned1.png",
    "systems/wfrp4e/icons/conditions/stunned2.png",
    "systems/wfrp4e/icons/conditions/stunned3.png",
    "systems/wfrp4e/icons/conditions/stunned4.png",
    "systems/wfrp4e/icons/conditions/entangled1.png",
    "systems/wfrp4e/icons/conditions/entangled2.png",
    "systems/wfrp4e/icons/conditions/entangled3.png",
    "systems/wfrp4e/icons/conditions/entangled4.png",
    "systems/wfrp4e/icons/conditions/fatigued1.png",
    "systems/wfrp4e/icons/conditions/fatigued2.png",
    "systems/wfrp4e/icons/conditions/fatigued3.png",
    "systems/wfrp4e/icons/conditions/fatigued4.png",
    "systems/wfrp4e/icons/conditions/blinded1.png",
    "systems/wfrp4e/icons/conditions/blinded2.png",
    "systems/wfrp4e/icons/conditions/blinded3.png",
    "systems/wfrp4e/icons/conditions/blinded4.png",
    "systems/wfrp4e/icons/conditions/broken1.png",
    "systems/wfrp4e/icons/conditions/broken2.png",
    "systems/wfrp4e/icons/conditions/broken3.png",
    "systems/wfrp4e/icons/conditions/broken4.png",
    "systems/wfrp4e/icons/conditions/prone.png",
    "systems/wfrp4e/icons/conditions/fear.png",
    "systems/wfrp4e/icons/conditions/surprised.png",
    "systems/wfrp4e/icons/conditions/unconscious.png",
    "systems/wfrp4e/icons/conditions/grappling.png",
    "systems/wfrp4e/icons/defeated.png",
]

CONFIG.controlIcons.defeated = "systems/wfrp4e/icons/defeated.png";

CONFIG.JournalEntry.noteIcons = {
    "Marker": "systems/wfrp4e/icons/buildings/point_of_interest.png",
    "Apothecary": "systems/wfrp4e/icons/buildings/apothecary.png",
    "Beastmen Herd 1": "systems/wfrp4e/icons/buildings/beastmen_camp1.png",
    "Beastmen Herd 2": "systems/wfrp4e/icons/buildings/beastmen_camp2.png",
    "Blacksmith": "systems/wfrp4e/icons/buildings/blacksmith.png",
    "Bretonnian City 1": "systems/wfrp4e/icons/buildings/bret_city1.png",
    "Bretonnian City 2": "systems/wfrp4e/icons/buildings/bret_city2.png",
    "Bretonnian City 3": "systems/wfrp4e/icons/buildings/bret_city3.png",
    "Bretonnian Worship": "systems/wfrp4e/icons/buildings/bretonnia_worship.png",
    "Caste Hill 1": "systems/wfrp4e/icons/buildings/castle_hill1.png",
    "Caste Hill 2": "systems/wfrp4e/icons/buildings/castle_hill2.png",
    "Caste Hill 3": "systems/wfrp4e/icons/buildings/castle_hill3.png",
    "Castle Wall": "systems/wfrp4e/icons/buildings/castle_wall.png",
    "Cave 1": "systems/wfrp4e/icons/buildings/cave1.png",
    "Cave 2": "systems/wfrp4e/icons/buildings/cave2.png",
    "Cave 3": "systems/wfrp4e/icons/buildings/cave3.png",
    "Cemetery": "systems/wfrp4e/icons/buildings/cemetery.png",
    "Chaos Portal": "systems/wfrp4e/icons/buildings/chaos_portal.png",
    "Chaos Worship": "systems/wfrp4e/icons/buildings/chaos_worship.png",
    "Court": "systems/wfrp4e/icons/buildings/court.png",
    "Dwarf Beer": "systems/wfrp4e/icons/buildings/dwarf_beer.png",
    "Dwarf Hold 1": "systems/wfrp4e/icons/buildings/dwarf_hold1.png",
    "Dwarf Hold 2": "systems/wfrp4e/icons/buildings/dwarf_hold2.png",
    "Dwarf Hold 3": "systems/wfrp4e/icons/buildings/dwarf_hold3.png",
    "Empire Barracks": "systems/wfrp4e/icons/buildings/empire_barracks.png",
    "Empire City 1": "systems/wfrp4e/icons/buildings/empire_city1.png",
    "Empire City 2": "systems/wfrp4e/icons/buildings/empire_city2.png",
    "Empire City 3": "systems/wfrp4e/icons/buildings/empire_city3.png",
    "Farm": "systems/wfrp4e/icons/buildings/farms.png",
    "Food": "systems/wfrp4e/icons/buildings/food.png",
    "Guard Post": "systems/wfrp4e/icons/buildings/guards.png",
    "Haunted Hill": "systems/wfrp4e/icons/buildings/haunted_hill.png",
    "Haunted Wood": "systems/wfrp4e/icons/buildings/haunted_wood.png",
    "Inn 1": "systems/wfrp4e/icons/buildings/inn1.png",
    "Inn 2": "systems/wfrp4e/icons/buildings/inn2.png",
    "Kislev City 1": "systems/wfrp4e/icons/buildings/kislev_city1.png",
    "Kislev City 2": "systems/wfrp4e/icons/buildings/kislev_city2.png",
    "Kislev City 3": "systems/wfrp4e/icons/buildings/kislev_city3.png",
    "Lumber": "systems/wfrp4e/icons/buildings/lumber.png",
    "Magic": "systems/wfrp4e/icons/buildings/magic.png",
    "Metal": "systems/wfrp4e/icons/buildings/metal.png",
    "Mountain 1": "systems/wfrp4e/icons/buildings/mountains1.png",
    "Mountain 2": "systems/wfrp4e/icons/buildings/mountains2.png",
    "Orcs": "systems/wfrp4e/icons/buildings/orcs.png",
    "Orc Camp": "systems/wfrp4e/icons/buildings/orc_city.png",
    "Port": "systems/wfrp4e/icons/buildings/port.png",
    "Road": "systems/wfrp4e/icons/buildings/roads.png",
    "Ruins": "systems/wfrp4e/icons/buildings/ruins.png",
    "Scroll": "systems/wfrp4e/icons/buildings/scroll.png",
    "Sigmar": "systems/wfrp4e/icons/buildings/sigmar_worship.png",
    "Stables": "systems/wfrp4e/icons/buildings/stables.png",
    "Standing Stones": "systems/wfrp4e/icons/buildings/standing_stones.png",
    "Swamp": "systems/wfrp4e/icons/buildings/swamp.png",
    "Temple": "systems/wfrp4e/icons/buildings/temple.png",
    "Textile": "systems/wfrp4e/icons/buildings/textile.png",
    "Tower 1": "systems/wfrp4e/icons/buildings/tower1.png",
    "Tower 2": "systems/wfrp4e/icons/buildings/tower2.png",
    "Tower Hill": "systems/wfrp4e/icons/buildings/tower_hill.png",
    "Wizard Tower": "systems/wfrp4e/icons/buildings/wizard_tower.png",
    "Ulric": "systems/wfrp4e/icons/buildings/ulric_worship.png",
    "Village 1": "systems/wfrp4e/icons/buildings/village1.png",
    "Village 2": "systems/wfrp4e/icons/buildings/village2.png",
    "Village 3": "systems/wfrp4e/icons/buildings/village3.png",
    "Wood Elves 1": "systems/wfrp4e/icons/buildings/welves1.png",
    "Wood Elves 2": "systems/wfrp4e/icons/buildings/welves2.png",
    "Wood Elves 3": "systems/wfrp4e/icons/buildings/welves3.png"
}

// Species
WFRP4E.species = {
    "human": "Human",
    "dwarf": "Dwarf",
    "halfling": "Halfling",
    "helf": "High Elf",
    "welf": "Wood Elf",
};

WFRP4E.speciesCharacteristics = {
    "human": {
        "ws": "2d10+20",
        "bs": "2d10+20",
        "s": "2d10+20",
        "t": "2d10+20",
        "i": "2d10+20",
        "ag": "2d10+20",
        "dex": "2d10+20",
        "int": "2d10+20",
        "wp": "2d10+20",
        "fel": "2d10+20"
    },
    "dwarf": {
        "ws": "2d10+30",
        "bs": "2d10+20",
        "s": "2d10+20",
        "t": "2d10+30",
        "i": "2d10+20",
        "ag": "2d10+10",
        "dex": "2d10+30",
        "int": "2d10+20",
        "wp": "2d10+40",
        "fel": "2d10+10"
    },
    "halfling": {
        "ws": "2d10+10",
        "bs": "2d10+30",
        "s": "2d10+10",
        "t": "2d10+20",
        "i": "2d10+20",
        "ag": "2d10+20",
        "dex": "2d10+30",
        "int": "2d10+20",
        "wp": "2d10+30",
        "fel": "2d10+30"
    },
    "helf": {
        "ws": "2d10+30",
        "bs": "2d10+30",
        "s": "2d10+20",
        "t": "2d10+20",
        "i": "2d10+40",
        "ag": "2d10+30",
        "dex": "2d10+30",
        "int": "2d10+30",
        "wp": "2d10+30",
        "fel": "2d10+20"
    },
    "welf": {
        "ws": "2d10+30",
        "bs": "2d10+30",
        "s": "2d10+20",
        "t": "2d10+20",
        "i": "2d10+40",
        "ag": "2d10+30",
        "dex": "2d10+30",
        "int": "2d10+30",
        "wp": "2d10+30",
        "fel": "2d10+20"
    },

}

WFRP4E.speciesSkills = {
    "human": [
        "Animal Care",
        "Charm",
        "Cool",
        "Evaluate",
        "Gossip",
        "Haggle",
        "Language (Bretonnian)",
        "Language (Wastelander)",
        "Leadership",
        "Lore (Reikland)",
        "Melee (Basic)",
        "Ranged (Bow)"
    ],
    "dwarf": [
        "Consume Alcohol",
        "Cool",
        "Endurance",
        "Entertain (Storytelling)",
        "Evaluate",
        "Intimidate",
        "Language (Khazalid)",
        "Lore (Dwarfs)",
        "Lore (Geology)",
        "Lore (Metallurgy)",
        "Melee (Basic)",
        "Trade (any one)"
    ],
    "halfling": [
        "Charm",
        "Consume Alcohol",
        "Dodge",
        "Gamble",
        "Haggle",
        "Intuition",
        "Language (Mootish)",
        "Lore (Reikland)",
        "Perception",
        "Sleight of Hand",
        "Stealth (Any)",
        "Trade (Cook)"
    ],
    "helf": [
        "Cool",
        "Entertain (Sing)",
        "Evaluate",
        "Language (Eltharin)",
        "Leadership",
        "Melee (Basic)",
        "Navigation",
        "Perception",
        "Play (any one)",
        "Ranged (Bow)",
        "Sail",
        "Swim"
    ],
    "welf": [
        "Athletics",
        "Climb",
        "Endurance",
        "Entertain (Sing)",
        "Intimidate",
        "Language (Eltharin)",
        "Melee (Basic)",
        "Outdoor Survival",
        "Perception",
        "Ranged (Bow)",
        "Stealth (Rural)",
        "Track"
    ],
}

WFRP4E.speciesTalents = {
    "human": [
        "Doomed",
        "Savvy, Suave",
        3
    ],
    "dwarf": [
        "Magic Resistance",
        "Night Vision",
        "Read/Write, Relentless",
        "Resolute, Strong-minded",
        "Sturdy",
        0
    ],
    "halfling": [
        "Acute Sense (Taste)",
        "Night Vision",
        "Resistance (Chaos)",
        "Small",
        0
    ],
    "helf": [
        "Acute Sense (Sight)",
        "Coolheaded, Savvy",
        "Night Vision",
        "Second Sight, Sixth Sense",
        "Read/Write",
        0
    ],
    "welf": [
        "Acute Sense (Sight)",
        "Hardy, Second Sight",
        "Night Vision",
        "Second Sight, Sixth Sense",
        "Read/Write",
        0
    ],
}

WFRP4E.speciesMovement = {
    "human": 4,
    "dwarf": 3,
    "halfling": 3,
    "helf": 5,
    "welf": 5
}

WFRP4E.speciesFate = {
    "human": 2,
    "dwarf": 0,
    "halfling": 0,
    "helf": 0,
    "welf": 0
}

WFRP4E.speciesRes = {
    "human": 1,
    "dwarf": 2,
    "halfling": 2,
    "helf": 0,
    "welf": 0
}

WFRP4E.speciesExtra = {
    "human": 3,
    "dwarf": 2,
    "halfling": 3,
    "helf": 2,
    "welf": 2
}

WFRP4E.speciesAge = {
    "human": "15+1d10",
    "dwarf": "15+10d10",
    "halfling": "15+5d10",
    "helf": "30+10d10",
    "welf": "30+10d10"
}

WFRP4E.speciesHeight = {
    "human": {
        feet: 4,
        inches: 9,
        die: "2d10"
    },
    "dwarf": {
        feet: 4,
        inches: 3,
        die: "1d10"
    },
    "halfling": {
        feet: 3,
        inches: 1,
        die: "1d10"
    },
    "helf": {
        feet: 5,
        inches: 11,
        die: "1d10"
    },
    "welf": {
        feet: 5,
        inches: 11,
        die: "1d10"
    }
}

WFRP4E.classTrappings = {
    "Academics": "ClassTrappings.Academics",
    "Burghers": "ClassTrappings.Burghers",
    "Courtiers": "ClassTrappings.Courtiers",
    "Peasants": "ClassTrappings.Peasants",
    "Rangers": "ClassTrappings.Rangers",
    "Riverfolk": "ClassTrappings.Riverfolk",
    "Rogues": "ClassTrappings.Rogues",
    "Warriors": "ClassTrappings.Warriors",
}

WFRP4E.creditOptions = {
    SPLIT : "split",
    EACH : "each",

}

// Status Tiers
WFRP4E.statusTiers = {
    "g": "TIER.Gold",
    "s": "TIER.Silver",
    "b": "TIER.Brass"
};

// Characteristic Names
WFRP4E.characteristics = {
    "ws": "CHAR.WS",
    "bs": "CHAR.BS",
    "s": "CHAR.S",
    "t": "CHAR.T",
    "i": "CHAR.I",
    "ag": "CHAR.Ag",
    "dex": "CHAR.Dex",
    "int": "CHAR.Int",
    "wp": "CHAR.WP",
    "fel": "CHAR.Fel"
};

// Characteristic Abbreviations
WFRP4E.characteristicsAbbrev = {
    "ws": "CHARAbbrev.WS",
    "bs": "CHARAbbrev.BS",
    "s": "CHARAbbrev.S",
    "t": "CHARAbbrev.T",
    "i": "CHARAbbrev.I",
    "ag": "CHARAbbrev.Ag",
    "dex": "CHARAbbrev.Dex",
    "int": "CHARAbbrev.Int",
    "wp": "CHARAbbrev.WP",
    "fel": "CHARAbbrev.Fel"
};

WFRP4E.skillTypes = {
    "bsc": "Basic",
    "adv": "Advanced"
};

WFRP4E.xpCost = {
    "characteristic": [25, 30, 40, 50, 70, 90, 120, 150, 190, 230, 280, 330, 390, 450, 520],
    "skill": [10, 15, 20, 30, 40, 60, 80, 110, 140, 180, 220, 270, 320, 380, 440]
}

WFRP4E.skillGroup = {
    "isSpec": "ITEM.IsSpec",
    "noSpec": "ITEM.NoSpec"
};

WFRP4E.talentMax = {
    "1": "1",
    "2": "2",
    "none": "None",
    "ws": "CHARBonus.WS",
    "bs": "CHARBonus.BS",
    "s": "CHARBonus.S",
    "t": "CHARBonus.T",
    "i": "CHARBonus.I",
    "ag": "CHABonus.Ag",
    "dex": "CHARBonus.Dex",
    "int": "CHARBonus.Int",
    "wp": "CHARBonus.WP",
    "fel": "CHARBonus.Fel"
}


// Weapon Groups
WFRP4E.weaponGroups = {
    "basic": "SPEC.Basic",
    "cavalry": "SPEC.Cavalry",
    "fencing": "SPEC.Fencing",
    "brawling": "SPEC.Brawling",
    "flail": "SPEC.Flail",
    "parry": "SPEC.Parry",
    "polearm": "SPEC.Polearm",
    "twohanded": "SPEC.TwoHanded",
    "blackpowder": "SPEC.Blackpowder",
    "bow": "SPEC.Bow",
    "crossbow": "SPEC.Crossbow",
    "entangling": "SPEC.Entangling",
    "engineering": "SPEC.Engineering",
    "explosives": "SPEC.Explosives",
    "sling": "SPEC.Sling",
    "throwing": "SPEC.Throwing",
};

// Given a group, what's the primary type, melee or ranged
WFRP4E.groupToType = {
    "basic": "melee",
    "cavalry": "melee",
    "fencing": "melee",
    "brawling": "melee",
    "flail": "melee",
    "parry": "melee",
    "polearm": "melee",
    "twohanded": "melee",
    "blackpowder": "ranged",
    "bow": "ranged",
    "crossbow": "ranged",
    "entangling": "ranged",
    "engineering": "ranged",
    "explosives": "ranged",
    "sling": "ranged",
    "throwing": "ranged",
};

WFRP4E.weaponTypes = {
    "melee": "Melee",
    "ranged": "Ranged"
}

// Weapon Group Descriptions
WFRP4E.weaponGroupDescriptions = {
    "basic": "Basic",
    "cavalry": "WFRP4E.GroupDescription.Cavalry",
    "fencing": "Fencing",
    "brawling": "Brawling",
    "flail": "WFRP4E.GroupDescription.Flail",
    "parry": "WFRP4E.GroupDescription.Parry",
    "polearm": "Polearm",
    "twohanded": "Two-Handed",
    "blackpowder": "WFRP4E.GroupDescription.Blackpowder",
    "bow": "Bow",
    "crossbow": "WFRP4E.GroupDescription.Crossbow",
    "entangling": "Entangling",
    "engineering": "WFRP4E.GroupDescription.Engineering",
    "explosives": "WFRP4E.GroupDescription.Explosives",
    "sling": "Sling",
    "throwing": "WFRP4E.GroupDescription.Throwing",
};

// Weapon Reach
WFRP4E.weaponReaches = {
    "personal": "WFRP4E.Reach.Personal",
    "vshort": "WFRP4E.Reach.VShort",
    "short": "WFRP4E.Reach.Short",
    "average": "WFRP4E.Reach.Average",
    "long": "WFRP4E.Reach.Long",
    "vLong": "WFRP4E.Reach.VLong",
    "massive": "WFRP4E.Reach.Massive",
}

// Weapon reach descriptions
WFRP4E.reachDescription = {
    "personal": "WFRP4E.Reach.PersonalDescription",
    "vshort": "WFRP4E.Reach.VShortDescription",
    "short": "WFRP4E.Reach.ShortDescription",
    "average": "WFRP4E.Reach.AverageDescription",
    "long": "WFRP4E.Reach.LongDescription",
    "vLong": "WFRP4E.Reach.VLongDescription",
    "massive": "WFRP4E.Reach.MassiveDescription",
}

// Ammo Groups
WFRP4E.ammunitionGroups = {
    "BPandEng": "WFRP4E.BPandEng",
    "bow": "WFRP4E.Bow",
    "crossbow": "WFRP4E.Crossbow",
    "sling": "WFRP4E.Sling",
};

// Item Qualities
WFRP4E.itemQualities = {
    "durable": "PROPERTY.Durable",
    "fine": "PROPERTY.Fine",
    "lightweight": "PROPERTY.Lightweight",
    "practical": "PROPERTY.Practical",
};

// Item Flaws
WFRP4E.itemFlaws = {
    "ugly": "PROPERTY.Ugly",
    "shoddy": "PROPERTY.Shoddy",
    "unreliable": "PROPERTY.Unreliable",
    "bulky": "PROPERTY.Bulky",
}


// Weapon Qualities
WFRP4E.weaponQualities = {
    "accurate": "PROPERTY.Accurate",
    "blackpowder": "PROPERTY.Blackpowder",
    "blast": "PROPERTY.Blast",
    "damaging": "PROPERTY.Damaging",
    "defensive": "PROPERTY.Defensive",
    "entangle": "PROPERTY.Entangle",
    "fast": "PROPERTY.Fast",
    "hack": "PROPERTY.Hack",
    "impact": "PROPERTY.Impact",
    "impale": "PROPERTY.Impale",
    "penetrating": "PROPERTY.Penetrating",
    "pistol": "PROPERTY.Pistol",
    "precise": "PROPERTY.Precise",
    "pummel": "PROPERTY.Pummel",
    "repeater": "PROPERTY.Repeater",
    "shield": "PROPERTY.Shield",
    "trapblade": "PROPERTY.TrapBlade",
    "unbreakable": "PROPERTY.Unbreakable",
    "wrap": "PROPERTY.Wrap"
};

// Weapon Flaws
WFRP4E.weaponFlaws = {
    "dangerous": "PROPERTY.Dangerous",
    "imprecise": "PROPERTY.Imprecise",
    "reload": "PROPERTY.Reload",
    "slow": "PROPERTY.Slow",
    "tiring": "PROPERTY.Tiring",
    "undamaging": "PROPERTY.Undamaging"
};


// Weapon Quality Descriptions (Used in dropdown info)
WFRP4E.qualityDescriptions = {
    "accurate": "WFRP4E.Properties.Accurate",
    "blackpowder": "WFRP4E.Properties.Blackpowder",
    "blast": "WFRP4E.Properties.Blast",
    "damaging": "WFRP4E.Properties.Damage",
    "defensive": "WFRP4E.Properties.Defensive",
    "distract": "WFRP4E.Properties.Distract",
    "entangle": "WFRP4E.Properties.Entangle",
    "fast": "WFRP4E.Properties.Fast",
    "hack": "WFRP4E.Properties.Hack",
    "impact": "WFRP4E.Properties.Impact",
    "impale": "WFRP4E.Properties.Impale",
    "penetrating": "WFRP4E.Properties.Penetrating",
    "pistol": "WFRP4E.Properties.Pistol",
    "precise": "WFRP4E.Properties.Precise",
    "pummel": "WFRP4E.Properties.Pummel",
    "repeater": "WFRP4E.Properties.Repeater",
    "shield": "WFRP4E.Properties.Shield",
    "trapblade": "WFRP4E.Properties.Trapblade",
    "unbreakable": "WFRP4E.Properties.Unbreakable",
    "wrap": "WFRP4E.Properties.Wrap",
    "flexible": "WFRP4E.Properties.Flexible",
    "impenetrable": "WFRP4E.Properties.Impenetrable",
    "durable": "WFRP4E.Properties.Durable",
    "fine": "WFRP4E.Properties.Fine",
    "lightweight": "WFRP4E.Properties.Lightweight",
    "practical": "WFRP4E.Properties.Practical",
};

// Weapon Flaw Descriptions (used in dropdown info)
WFRP4E.flawDescriptions = {
    "dangerous": "WFRP4E.Properties.Dangerous",
    "imprecise": "WFRP4E.Properties.Imprecise",
    "reload": "WFRP4E.Properties.Reload",
    "slow": "WFRP4E.Properties.Slow",
    "tiring": "WFRP4E.Properties.Tiring",
    "undamaging": "WFRP4E.Properties.Undamaging",
    "partial": "WFRP4E.Properties.Partial",
    "weakpoints": "WFRP4E.Properties.Weakpoints",
    "ugly": "WFRP4E.Properties.Ugly",
    "shoddy": "WFRP4E.Properties.Shoddy",
    "unreliable": "WFRP4E.Properties.Unreliable",
    "bulky": "WFRP4E.Properties.Bulky"
};

// Armor Qualities
WFRP4E.armorQualities = {
    "flexible": "Flexible",
    "impenetrable": "Impenetrable",
};

// Armor Flaws
WFRP4E.armorFlaws = {
    "partial": "Partial",
    "weakpoints": "Weakpoints",
};

// Equipment Types
WFRP4E.armorTypes = {
    "softLeather": "WFRP4E.ArmourType.SLeather",
    "boiledLeather": "WFRP4E.ArmourType.BLeather",
    "mail": "WFRP4E.ArmourType.Mail",
    "plate": "WFRP4E.ArmourType.Plate",
    "other": "WFRP4E.ArmourType.Other"
};

// Range Test Modifiers
WFRP4E.rangeModifiers = {
    "Point Blank": "Easy (+40)",
    "Short Range": "Average (+20)",
    "Normal": "Challenging (+0)",
    "Long Range": "Difficult (-10)",
    "Extreme": "Very Hard (-30)",
}

// Difficulty Modifiers
WFRP4E.difficultyModifiers = {
    "veasy": 60,
    "easy": 40,
    "average": 20,
    "challenging": 0,
    "difficult": -10,
    "hard": -20,
    "vhard": -30
}

// Difficulty Labels
WFRP4E.difficultyLabels = {

    "veasy": "Very Easy (+60)",
    "easy": "Easy (+40)",
    "average": "Average (+20)",
    "challenging": "Challenging (+0)",
    "difficult": "Difficult (-10)",
    "hard": "Hard (-20)",
    "vhard": "Very Hard (-30)"
}

WFRP4E.locations = {
    "head": "Head",
    "body": "Body",
    "rArm": "Right Arm",
    "lArm": "Left Arm",
    "rLeg": "Right Leg",
    "lLeg": "Left Leg",
}

// Trapping Availability
WFRP4E.availability = {
    "None": "-",
    "common": "WFRP4E.Availability.Common",
    "scarce": "WFRP4E.Availability.Scarce",
    "rare": "WFRP4E.Availability.Rare",
    "exotic": "WFRP4E.Availability.Exotic",
}


// Trapping Types
WFRP4E.trappingTypes = {
    "clothingAccessories": "WFRP4E.TrappingType.ClothingAccessories",
    "foodAndDrink": "WFRP4E.TrappingType.FoodDrink",
    "toolsAndKits": "WFRP4E.TrappingType.ToolsKits",
    "booksAndDocuments": "WFRP4E.TrappingType.BooksDocuments",
    "tradeTools": "WFRP4E.TrappingType.TradeTools", // Unused - combined with tools and kits
    "drugsPoisonsHerbsDraughts": "WFRP4E.TrappingType.DrugsPoisonsHerbsDraughts",
    "ingredient": "WFRP4E.TrappingType.Ingredient",
    "misc": "WFRP4E.TrappingType.Misc",
};

// These categories are used to label items in containers (Trapping tab)
WFRP4E.trappingCategories = {
    "weapon": "WFRP4E.TrappingType.Weapon",
    "armour": "WFRP4E.TrappingType.Armour",
    "money": "WFRP4E.TrappingType.Money",
    "ammunition": "WFRP4E.TrappingType.Ammunition",
    "container": "WFRP4E.TrappingType.Container",
    "clothingAccessories": "WFRP4E.TrappingType.ClothingAccessories",
    "foodAndDrink": "WFRP4E.TrappingType.FoodDrink",
    "toolsAndKits": "WFRP4E.TrappingType.ToolsKits",
    "booksAndDocuments": "WFRP4E.TrappingType.BooksDocuments",
    "tradeTools": "WFRP4E.TrappingType.TradeTools",
    "drugsPoisonsHerbsDraughts": "WFRP4E.TrappingType.DrugsPoisonsHerbsDraughts",
    "ingredient": "WFRP4E.TrappingType.Ingredient",
    "misc": "WFRP4E.TrappingType.Misc",
};

// Creature Sizes
WFRP4E.actorSizes = {
    "tiny": "SPEC.Tiny",
    "ltl": "SPEC.Little",
    "sml": "SPEC.Small",
    "avg": "SPEC.Average",
    "lrg": "SPEC.Large",
    "enor": "SPEC.Enormous",
    "mnst": "SPEC.Monstrous"
};
WFRP4E.actorSizeNums = {
    "tiny": 0,
    "ltl": 1,
    "sml": 2,
    "avg": 3,
    "lrg": 4,
    "enor": 5,
    "mnst": 6
};

WFRP4E.tokenSizes = {
    "tiny": 0.3,
    "ltl": 0.5,
    "sml": 0.8,
    "avg": 1,
    "lrg": 2,
    "enor": 3,
    "mnst": 4
};

// Condition Types
WFRP4E.magicLores = {
    "petty": "Petty",
    "beasts": "Beasts",
    "death": "Death",
    "fire": "Fire",
    "heavens": "Heavens",
    "metal": "Metal",
    "life": "Life",
    "light": "Light",
    "shadow": "Shadow",
    "hedgecraft": "Hedgecraft",
    "witchcraft": "Witchcraft",
    "daemonology": "Daemonology",
    "necromancy": "Necromancy",
    "nurgle": "Nurgle",
    "slaanesh": "Slaanesh",
    "tzeentch": "Tzeentch",
};

// Given a Lore, what is the Wind
WFRP4E.magicWind = {
    "petty": "None",
    "beasts": "Ghur",
    "death": "Shyish",
    "fire": "Aqshy",
    "heavens": "Azyr",
    "metal": "Chamon",
    "life": "Ghyran",
    "light": "Hysh",
    "shadow": "Ulgu",
    "hedgecraft": "None",
    "witchcraft": "None",
    "daemonology": "Dhar",
    "necromancy": "Dhar",
    "nurgle": "Dhar",
    "slaanesh": "Dhar",
    "tzeentch": "Dhar",
};

WFRP4E.loreEffect = {
    "petty": "None",
    "beasts": "WFRP4E.LoreDescription.Beasts",
    "death": "WFRP4E.LoreDescription.Death",
    "fire": "WFRP4E.LoreDescription.Fire",
    "heavens": "WFRP4E.LoreDescription.Heavens",
    "metal": "WFRP4E.LoreDescription.Metal",
    "life": "WFRP4E.LoreDescription.Life",
    "light": "WFRP4E.LoreDescription.Light",
    "shadow": "WFRP4E.LoreDescription.Shadow",
    "hedgecraft": "WFRP4E.LoreDescription.Hedgecraft",
    "witchcraft": "WFRP4E.LoreDescription.Witchcraft",
    "daemonology": "",
    "necromancy": "",
    "nurgle": "",
    "slaanesh": "",
    "tzeentch": "",
};

// Types of prayers
WFRP4E.prayerTypes = {
    "blessing": "Blessing",
    "miracle": "Miracle"
}

WFRP4E.mutationTypes = {
    "physical": "Physical",
    "mental": "Mental"
}

WFRP4E.encumbrancePenalties = {
    "encumbered": "WFRP4E.EncumbrancePenalties.Encumbered",
    "veryEncumbered": "WFRP4E.EncumbrancePenalties.VeryEnc",
    "maxEncumbered": "WFRP4E.EncumbrancePenalties.MaxEnc",
}

WFRP4E.conditions = {
<<<<<<< HEAD
    "ablaze": "Ablaze",
    "bleeding": "Bleeding",
    "blinded": "Blinded",
    "broken": "Broken",
    "deafened": "Deafened",
    "entangled": "Entangled",
    "fatigued": "Fatigued",
    "poisoned": "Poisoned",
    "prone": "Prone",
    "stunned": "Stunned",
    "surprised": "Surprised",
    "unconscious": "Unconscious",
    "grappling": "Grappling",
    "fear": "Fear",
    "defeated": "Defeated"
=======
	"ablaze": "WFRP4E.ConditionName.Ablaze",
	"bleeding": "WFRP4E.ConditionName.Bleeding",
	"blinded": "WFRP4E.ConditionName.Blinded",
	"broken": "WFRP4E.ConditionName.Broken",
	"deafened": "WFRP4E.ConditionName.Deafened",
	"entangled": "WFRP4E.ConditionName.Entangled",
	"fatigued": "WFRP4E.ConditionName.Fatigued",
	"poisoned": "WFRP4E.ConditionName.Poisoned",
	"prone": "WFRP4E.ConditionName.Prone",
	"stunned": "WFRP4E.ConditionName.Stunned",
	"surprised": "WFRP4E.ConditionName.Surprised",
	"unconscious": "WFRP4E.ConditionName.Unconscious",
	"grappling": "WFRP4E.ConditionName.Grappling",
	"fear": "WFRP4E.ConditionName.Fear",
	"defeated": "WFRP4E.ConditionName.Defeated"
>>>>>>> e2d72597
}


WFRP4E.conditionDescriptions = {
    "ablaze": "WFRP4E.Conditions.Ablaze",
    "bleeding": "WFRP4E.Conditions.Bleeding",
    "blinded": "WFRP4E.Conditions.Blinded",
    "broken": "WFRP4E.Conditions.Broken",
    "deafened": "WFRP4E.Conditions.Deafened",
    "entangled": "WFRP4E.Conditions.Entangled",
    "fatigued": "WFRP4E.Conditions.Fatigued",
    "poisoned": "WFRP4E.Conditions.Poisoned",
    "prone": "WFRP4E.Conditions.Prone",
    "stunned": "WFRP4E.Conditions.Stunned",
    "surprised": "WFRP4E.Conditions.Surprised",
    "unconscious": "WFRP4E.Conditions.Unconscious",
    "grappling": "WFRP4E.Conditions.Grappling",
    "fear": "WFRP4E.Conditions.Fear",
}

WFRP4E.symptoms = {
    "blight": "Blight",
    "buboes": "Buboes",
    "convulsions": "Convulsions",
    "coughsAndSneezes": "Coughs and Sneezes",
    "fever": "Fever",
    "flux": "Flux",
    "gangrene": "Gangrene",
    "lingering": "Lingering",
    "malaise": "Malaise",
    "nausea": "Nausea",
    "pox": "Pox",
    "wounded": "Wounded",
    "delirium": "Delirium",
    "swelling": "Swelling"
}

WFRP4E.symptomDescriptions = {
    "blight": "WFRP4E.SymptomDescriptions.Blight",
    "buboes": "WFRP4E.SymptomDescriptions.Buboes",
    "convulsions": "WFRP4E.SymptomDescriptions.Convulsions",
    "coughsAndSneezes": "WFRP4E.SymptomDescriptions.CoughsandSneezes",
    "fever": "WFRP4E.SymptomDescriptions.Fever",
    "flux": "WFRP4E.SymptomDescriptions.Flux",
    "gangrene": "WFRP4E.SymptomDescriptions.Gangrene",
    "lingering": "WFRP4E.SymptomDescriptions.Lingering",
    "malaise": "WFRP4E.SymptomDescriptions.Malaise",
    "nausea": "WFRP4E.SymptomDescriptions.Nausea",
    "pox": "WFRP4E.SymptomDescriptions.Pox",
    "wounded": "WFRP4E.SymptomDescriptions.Wounded",
    "delirium": "WFRP4E.SymptomDescriptions.Delirium",
    "swelling": "WFRP4E.SymptomDescriptions.Swelling",
}

WFRP4E.symptomTreatment = {
    "blight": "WFRP4E.SymptomTreatment.Blight",
    "buboes": "WFRP4E.SymptomTreatment.Buboes",
    "convulsions": "WFRP4E.SymptomTreatment.Convulsions",
    "coughsAndSneezes": "WFRP4E.SymptomTreatment.CoughsandSneezes",
    "fever": "WFRP4E.SymptomTreatment.Fever",
    "flux": "WFRP4E.SymptomTreatment.Flux",
    "gangrene": "WFRP4E.SymptomTreatment.Gangrene",
    "lingering": "WFRP4E.SymptomTreatment.Lingering",
    "malaise": "WFRP4E.SymptomTreatment.Malaise",
    "nausea": "WFRP4E.SymptomTreatment.Nausea",
    "pox": "WFRP4E.SymptomTreatment.Pox",
    "wounded": "WFRP4E.SymptomTreatment.Wounded",
    "delirium": "WFRP4E.SymptomTreatment.Delirium",
    "swelling": "WFRP4E.SymptomTreatment.Swelling",
}

WFRP4E.earningValues = {
    "b": "2d10",
    "s": "1d10",
    "g": "1",
}

WFRP4E.randomExp = {
    speciesRand: 20,
    careerRand: 50,
    careerReroll: 25,
    statsRand: 50,
    statsReorder: 25
}

WFRP4E.traitBonuses = {
    "big": {
        "s": 10,
        "t": 10,
        "ag": -5
    },
    "brute": {
        "m": -1,
        "t": 10,
        "s": 10,
        "ag": -10
    },
    "clever": {
        "int": 20,
        "i": 10
    },
    "cunning": {
        "int": 10,
        "fel": 10,
        "i": 10
    },
    "elite": {
        "ws": 20,
        "bs": 20,
        "wp": 20
    },
    "fast": {
        "ag": 10,
        "m": 1
    },
    "leader": {
        "fel": 10,
        "wp": 10
    },
    "tough": {
        "t": 10,
        "wp": 10
    },
    "swarm": {
        "ws": 10
    }
}

WFRP4E.talentBonuses = {
    "savvy": "int",
    "suave": "fel",
    "marksman": "bs",
    "very strong": "s",
    "sharp": "i",
    "lightning reflexes": "ag",
    "coolheaded": "wp",
    "very resilient": "t",
    "nimble fingered": "dex",
    "warrior born": "ws"
}

const DAMAGE_TYPE = {
    NORMAL: 0,
    IGNORE_AP: 1,
    IGNORE_TB: 2,
    IGNORE_ALL: 3
}

const PSEUDO_ENTITIES = [
<<<<<<< HEAD
    "Table",
    "Condition",
    "Symptom",
    "Roll"
=======
	"Table",
	"Condition",
	"Symptom",
	"Roll",
	"Pay"
>>>>>>> e2d72597
]

WFRP4E.availabilityTable = {
    "MARKET.Village": {
        "WFRP4E.Availability.Common": {
            test: 100,
            stock: '2'
        },
        "WFRP4E.Availability.Scarce": {
            test: 30,
            stock: '1'
        },
        "WFRP4E.Availability.Rare": {
            test: 15,
            stock: '1'
        },
        "WFRP4E.Availability.Exotic": {
            test: 0,
            stock: '0'
        }
    },
    "MARKET.Town": {
        "WFRP4E.Availability.Common": {
            test: 100,
            stock: '2d10'
        },
        "WFRP4E.Availability.Scarce": {
            test: 60,
            stock: '1d10'
        },
        "WFRP4E.Availability.Rare": {
            test: 30,
            stock: '1d5'
        },
        "WFRP4E.Availability.Exotic": {
            test: 0,
            stock: '0'
        }
    },
    "MARKET.City": {
        "WFRP4E.Availability.Common": {
            test: 100,
            stock: '∞'
        },
        "WFRP4E.Availability.Scarce": {
            test: 90,
            stock: '∞'
        },
        "WFRP4E.Availability.Rare": {
            test: 45,
            stock: '∞'
        },
        "WFRP4E.Availability.Exotic": {
            test: 0,
            stock: '0'
        }
    }
}
<|MERGE_RESOLUTION|>--- conflicted
+++ resolved
@@ -854,23 +854,6 @@
 }
 
 WFRP4E.conditions = {
-<<<<<<< HEAD
-    "ablaze": "Ablaze",
-    "bleeding": "Bleeding",
-    "blinded": "Blinded",
-    "broken": "Broken",
-    "deafened": "Deafened",
-    "entangled": "Entangled",
-    "fatigued": "Fatigued",
-    "poisoned": "Poisoned",
-    "prone": "Prone",
-    "stunned": "Stunned",
-    "surprised": "Surprised",
-    "unconscious": "Unconscious",
-    "grappling": "Grappling",
-    "fear": "Fear",
-    "defeated": "Defeated"
-=======
 	"ablaze": "WFRP4E.ConditionName.Ablaze",
 	"bleeding": "WFRP4E.ConditionName.Bleeding",
 	"blinded": "WFRP4E.ConditionName.Blinded",
@@ -886,7 +869,6 @@
 	"grappling": "WFRP4E.ConditionName.Grappling",
 	"fear": "WFRP4E.ConditionName.Fear",
 	"defeated": "WFRP4E.ConditionName.Defeated"
->>>>>>> e2d72597
 }
 
 
@@ -1036,18 +1018,11 @@
 }
 
 const PSEUDO_ENTITIES = [
-<<<<<<< HEAD
-    "Table",
-    "Condition",
-    "Symptom",
-    "Roll"
-=======
 	"Table",
 	"Condition",
 	"Symptom",
 	"Roll",
 	"Pay"
->>>>>>> e2d72597
 ]
 
 WFRP4E.availabilityTable = {
