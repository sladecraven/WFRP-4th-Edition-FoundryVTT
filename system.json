--- conflicted
+++ resolved
@@ -176,11 +176,7 @@
   "gridUnits": "yd",
   "primaryTokenAttribute": "status.wounds",
   "secondaryTokenAttribute": "status.advantage",
-<<<<<<< HEAD
-  "minimumCoreVersion" : "0.4.7",
-=======
   "minimumCoreVersion" : "0.5.1",
->>>>>>> 830ad70a
   "templateVersion":2,
   "socket": true,
   "manifest" :  "https://raw.githubusercontent.com/CatoThe1stElder/WFRP-4th-Edition-FoundryVTT/stable/system.json",
