--- conflicted
+++ resolved
@@ -2,11 +2,7 @@
   "name": "wfrp4e",
   "title": "Warhammer Fantasy Roleplay 4th Edition",
   "description": "A comprehensive system for running grim and perilious games of Warhammer Fantasy Roleplay in the Foundry VTT environment.",
-<<<<<<< HEAD
-  "version": "1.1.4",
-=======
   "version": "1.2",
->>>>>>> b9489f1a
   "author": "CatoThe1stElder, Moo Man",
   "scripts": [
     "./scripts/config-wfrp4e.js",
