  <div class="skill-section" ondragstart="return false;" ondrop="return false;">
    <div id="basic-skills-list" class="skill-type">
      <h3>Basic Skills</h3>
      <div class="inventory-header item">
        <div class="name">Name</div>
        <div class="char">Char.</div>
        <div class="adv">Adv.</div>
        <div class="total">Total</div>
        {{#if isGM}}
        <div class="item-controls">
        {{else}}
        <div style = "visibility : hidden" class="item-controls">
        {{/if}}
          <a class="item-control item-create" title="Create Item" data-type="skill" data-skill-type="bsc">
            <i class="fas fa-plus"></i>
          </a>
        </div>
      </div>

      <ol class="inventory-list save-scroll">
        {{#each actor.basicSkills as |item i|}}
        <li class="item" data-item-id="{{item._id}}">
          <div class="skill-name">
            <a class="name skill-select">{{item.name}}</a>
            {{#if item.career}}
            <a class="advancement-indicator" data-target="skill">+</a>
            {{else}}
            <a class="advancement-indicator" style="visibility : hidden" >+</a>
            {{/if}}
          </div>

          <h3 class="row-label">{{item.data.characteristic.abrev}}</h3>
          <h3 class="row-value">{{item.data.characteristic.num}}</h3>

          <div class="skill-advances input-field">
<<<<<<< HEAD
            <input name="skill-{{item._id}}" data-item-id="{{item._id}}" type="text"
=======
            <input data-item-id="{{item._id}}" type="text"
>>>>>>> 9ef5fa06
              data-dtype="{{item.data.advances.type}}" value="{{item.data.advances.value}}" />
          </div>

          <a class="skill-total">{{item.data.total.value}}</a>

          {{#if ../owner}}
          <a class="item-controls item-delete" title="Delete Item"><i class="fas fa-trash"></i></a>
          {{/if}}
        </li>

        {{/each}}
      </ol>
    </div>

    <div id="advanced-skills-list" class="skill-type">
      <h3>Grouped & Advanced Skills</h3>
      <div class="inventory-header item">
        <div class="name">Name</div>
        <div class="char">Char.</div>
        <div class="adv">Adv.</div>
        <div class="total">Total</div>
        {{#if isGM}}
        <div class="item-controls">
        {{else}}
        <div style = "visibility : hidden" class="item-controls">
        {{/if}}
          <a class="item-control item-create" title="Create Item" data-type="skill" data-skill-type="adv">
            <i class="fas fa-plus"></i>
          </a>
        </div>
      </div>

      <ol class="inventory-list save-scroll">
        {{#each actor.advancedOrGroupedSkills as |item i|}}
        <li class="item skill-item" data-item-id="{{item._id}}">
          <div class="skill-name">
            <a class="name skill-select">{{item.name}}</a>
            {{#if item.career}}
            <a class="advancement-indicator" data-target="skill">+</a>
            {{else}}
            <a style="visibility : hidden" class="advancement-indicator">+</a>
            {{/if}}  
          </div>

          <h3 class="row-label">{{item.data.characteristic.abrev}}</h3>
          <h3 class="row-value">{{item.data.characteristic.num}}</h3>

          <div class="skill-advances input-field">
<<<<<<< HEAD
            <input name="skill-{{item._id}}" data-item-id="{{item._id}}" type="text"
=======
            <input data-item-id="{{item._id}}" type="text"
>>>>>>> 9ef5fa06
              data-dtype="{{item.data.advances.type}}" value="{{item.data.advances.value}}" />
          </div>

          <a class="skill-total">{{item.data.total.value}}</a>

          {{#if ../owner}}
          <a class="item-controls item-delete" title="Delete Item"><i class="fas fa-trash"></i></a>
          {{/if}}          
        </li>

        {{/each}}
        {{#each actor.untrainedSkills as |item i|}}
        <li class="item skill-item">
          <div>
            <a class="untrained untrained-skill">{{item}}</a>
          </div>
        </li>
        {{/each}}
      </ol>
    </div>
  </div>

  <div class="penalties">
    <h3>Penalties</h3>
    {{#if actor.penaltyOverflow}}
    {{#each actor.penalties as |penalty p|}}
    {{#if penalty.show}}
    <div class="penalty" title="{{penalty.value}}"><a>{{p}}</a></div>
    {{/if}}
    {{/each}}
    <div class="custom-penalty">
      <input class="penalties-input" type="text" name="data.status.penalties.value"
        value="{{data.status.penalties.value}}" data-dtype="String">
    </div>
    {{else}}
    {{#each actor.penalties as |penalty p|}}
    <div class="penalty">{{penalty.value}}</div>
    {{/each}}
    <div class="custom-penalty">
      <input class="penalties-input" type="text" name="data.status.penalties.value"
        value="{{data.status.penalties.value}}" data-dtype="String">
    </div>
    {{/if}}
  </div><|MERGE_RESOLUTION|>--- conflicted
+++ resolved
@@ -33,11 +33,7 @@
           <h3 class="row-value">{{item.data.characteristic.num}}</h3>
 
           <div class="skill-advances input-field">
-<<<<<<< HEAD
-            <input name="skill-{{item._id}}" data-item-id="{{item._id}}" type="text"
-=======
             <input data-item-id="{{item._id}}" type="text"
->>>>>>> 9ef5fa06
               data-dtype="{{item.data.advances.type}}" value="{{item.data.advances.value}}" />
           </div>
 
@@ -86,11 +82,7 @@
           <h3 class="row-value">{{item.data.characteristic.num}}</h3>
 
           <div class="skill-advances input-field">
-<<<<<<< HEAD
-            <input name="skill-{{item._id}}" data-item-id="{{item._id}}" type="text"
-=======
             <input data-item-id="{{item._id}}" type="text"
->>>>>>> 9ef5fa06
               data-dtype="{{item.data.advances.type}}" value="{{item.data.advances.value}}" />
           </div>
 
