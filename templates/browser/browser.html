--- conflicted
+++ resolved
@@ -33,457 +33,6 @@
         </div>
       </div>
 
-<<<<<<< HEAD
-         <div class = "ammunitionType" style = "display: none;">
-            Ammunition Type
-            <div>
-               <select class="dynamic-filter" data-filter = "ammunitionType">
-                  <option value=""></option>
-                  {{#select filters.dynamic.ammunitionType.value}}
-                  {{#each ammunitionGroups as |value index|}}
-                  <option value="{{index}}">{{value}}</option>
-                  {{/each}}
-                  {{/select}}
-               </select>
-            </div>
-         </div>
-         <div class = "modifiesDamage" style = "display: none;">
-            Modifies Damage
-            <div>
-               <input class="boolean-filter" type = "checkbox" data-filter = "modifiesDamage" {{checked filters.dynamic.modifiesDamage.value}}></input>
-            </div>
-         </div>
-         <div class = "modifiesRange" style = "display: none;">
-            Modifies Range
-            <div>
-               <input class="boolean-filter" type = "checkbox" data-filter = "modifiesRange" {{checked filters.dynamic.modifiesRange.value}}></input>
-            </div>
-         </div>
-         <div class = "armorType" style = "display: none;">
-            Armour Type
-            <div>
-               <select class="dynamic-filter" data-filter = "armorType">
-                  <option value=""></option>
-                  {{#select filters.dynamic.armorType.value}}
-                  {{#each armorTypes as |value index|}}
-                  <option value="{{index}}">{{value}}</option>
-                  {{/each}}
-                  {{/select}}
-               </select>
-            </div>
-         </div>
-         <div class = "qualitiesFlaws" style = "display: none;">
-            Qualities/Flaws (comma separated)
-            <input class="csv-filter qualitiesFlaws" type="text" data-filter="qualitiesFlaws" value="{{filters.dynamic.qualitiesFlaws.value}}"/>
-         </div>
-         <div  class = "protects" style = "display: none;">
-         <div>Protects</div>
-         Head           
-         <div>
-            <input class="protects-filter" type = "checkbox" data-filter = "head" {{checked filters.dynamic.protects.value.head}}></input>
-         </div>
-         Body           
-         <div>
-            <input class="protects-filter" type = "checkbox" data-filter = "body" {{checked filters.dynamic.protects.value.body}}></input>
-         </div>
-         Arms           
-         <div>
-            <input class="protects-filter" type = "checkbox" data-filter = "arms" {{checked filters.dynamic.protects.value.arms}}></input>
-         </div>
-         Legs     
-         <div>
-            <input class="protects-filter" type = "checkbox" data-filter = "legs" {{checked filters.dynamic.protects.value.legs}}></input>
-         </div>
-      </div>
-         <div class = "carries" style = "display: none;">
-            Carries
-            <div class = "comparison-filter">
-               <select class="dynamic-filter-comparator" data-filter = "carries">
-                  <option value=""></option>
-                  {{#select filters.dynamic.carries.relation}}
-                  {{#each relations as |value index|}}
-                  <option value="{{value}}">{{value}}</option>
-                  {{/each}}
-                  {{/select}}
-               </select>
-               <input class="dynamic-filter carries" type="text" data-filter="carries" value="{{filters.dynamic.carries.value}}"/>
-            </div>
-         </div>
-         <div class = "wearable" style = "display: none;">
-            Wearable
-            <div>
-               <input class="boolean-filter" type = "checkbox" data-filter = "wearable" {{checked filters.dynamic.wearable.value}}></input>
-            </div>
-         </div>
-         <div class = "location" style = "display: none;">
-            Location
-            <div>
-               <select class="dynamic-filter" data-filter = "location">
-                  <option value=""></option>
-                  {{#select filters.dynamic.location.value}}
-                  {{#each locations as |value index|}}
-                  <option value="{{value}}">{{value}}</option>
-                  {{/each}}
-                  {{/select}}
-               </select>
-            </div>
-         </div>
-         <div class = "wounds" style = "display: none;">
-            Wounds
-            <div class = "comparison-filter">
-               <select class="dynamic-filter-comparator" data-filter = "wounds">
-                  <option value=""></option>
-                  {{#select filters.dynamic.wounds.relation}}
-                  {{#each relations as |value index|}}
-                  <option value="{{value}}">{{value}}</option>
-                  {{/each}}
-                  {{/select}}
-               </select>
-               <input class="dynamic-filter wounds" type="text" data-filter="wounds" value="{{filters.dynamic.wounds.value}}"/>
-            </div>
-         </div>
-         <div class = "symptoms" style = "display: none;">
-            Symptoms
-            <input class="csv-filter symptoms" type="text" data-filter="symptoms" value="{{filters.dynamic.symptoms.value}}"/>
-         </div>
-         <div class = "mutationType" style = "display: none;">
-            Mutation Type
-            <div>
-               <select class="dynamic-filter" data-filter = "mutationType">
-                  <option value=""></option>
-                  {{#select filters.dynamic.mutationType.value}}
-                  {{#each mutationTypes as |value index|}}
-                  <option value="{{index}}">{{value}}</option>
-                  {{/each}}
-                  {{/select}}
-               </select>
-            </div>
-         </div>
-         <div class = "careergroup" style = "display: none;">
-            Career Group
-            <div>
-               <select class="dynamic-filter" data-filter = "careergroup">
-                  <option value=""></option>
-                  {{#select filters.dynamic.careergroup.value}}
-                  {{#each careerGroups as |value index|}}
-                  <option value="{{value}}">{{value}}</option>
-                  {{/each}}
-                  {{/select}}
-               </select>
-            </div>
-         </div>
-         <div class = "class" style = "display: none;">
-            Career Class
-            <div>
-               <select class="dynamic-filter" data-filter = "class">
-                  <option value=""></option>
-                  {{#select filters.dynamic.class.value}}
-                  {{#each careerClasses as |value index|}}
-                  <option value="{{value}}">{{value}}</option>
-                  {{/each}}
-                  {{/select}}
-               </select>
-            </div>
-         </div>
-         <div class = "level" style = "display: none;">
-            Career Tier
-            <div>
-               <select class="dynamic-filter" data-filter = "level">
-                  <option value=""></option>
-                  {{#select filters.dynamic.level.value}}
-                  {{#each careerTiers as |value index|}}
-                  <option value="{{value}}">{{value}}</option>
-                  {{/each}}
-                  {{/select}}
-               </select>
-            </div>
-         </div>
-         <div class = "statusTier" style = "display: none;">
-            Status Tier
-            <div>
-               <select class="dynamic-filter" data-filter = "statusTier">
-                  <option value=""></option>
-                  {{#select filters.dynamic.statusTier.value}}
-                  {{#each statusTiers as |value index|}}
-                  <option value="{{value}}">{{value}}</option>
-                  {{/each}}
-                  {{/select}}
-               </select>
-            </div>
-         </div>
-         <div class = "statusStanding" style = "display: none;">
-            Status Standing
-            <div class = "comparison-filter">
-               <select class="dynamic-filter-comparator" data-filter = "statusStanding">
-                  <option value=""></option>
-                  {{#select filters.dynamic.statusStanding.relation}}
-                  {{#each relations as |value index|}}
-                  <option value="{{value}}">{{value}}</option>
-                  {{/each}}
-                  {{/select}}
-               </select>
-               <input class="dynamic-filter statusStanding" type="text" data-filter="statusStanding" value="{{filters.dynamic.statusStanding.value}}"/>
-            </div>
-         </div>
-         <div  class = "characteristics" style = "display: none;" title = "Example Input: 'Ws, T, fel' (case insensitive)">
-            Characteristics (comma separated)
-            <input class="csv-filter characteristics" type="text" data-filter="characteristics" value="{{filters.dynamic.characteristics.value}}"/>
-         </div>
-         <div class = "skills" style = "display: none;">
-            Skills (comma separated)
-            <input class="csv-filter skills" type="text" data-filter="skills" value="{{filters.dynamic.skills.value}}"/>
-         </div>
-         <div class = "talents" style = "display: none;">
-            Talents (comma separated)
-            <input class="csv-filter talents" type="text" data-filter="talents" value="{{filters.dynamic.talents.value}}"/>
-         </div>
-         <div class = "prayerType" style = "display: none;">
-            Prayer Type
-            <div>
-               <select class="dynamic-filter" data-filter = "prayerType">
-                  <option value=""></option>
-                  {{#select filters.dynamic.prayerType.value}}
-                  {{#each prayerTypes as |value index|}}
-                  <option value="{{index}}">{{value}}</option>
-                  {{/each}}
-                  {{/select}}
-               </select>
-            </div>
-         </div>
-         <div class = "god" style = "display: none;">
-            God
-            <div>
-               <select class="dynamic-filter" data-filter = "god">
-                  <option value=""></option>
-                  {{#select filters.dynamic.god.value}}
-                  {{#each gods as |value index|}}
-                  <option value="{{value}}">{{value}}</option>
-                  {{/each}}
-                  {{/select}}
-               </select>
-            </div>
-         </div>
-         <div class = "duration" style = "display: none;">
-            Duration
-            <input class="dynamic-filter duration" type="text" data-filter="duration" value="{{filters.dynamic.duration.value}}"/>
-         </div>
-         <div class = "range" style = "display: none;">
-            Range
-            <input class="dynamic-filter range" type="text" data-filter="range" value="{{filters.dynamic.range.value}}"/>
-         </div>
-         <div class = "target" style = "display: none;">
-            Targets
-            <input class="dynamic-filter target" type="text" data-filter="target" value="{{filters.dynamic.target.value}}"/>
-         </div>
-         <div class = "magicMissile" style = "display: none;">
-            Magic Missile
-            <div>
-               <input class="boolean-filter" type = "checkbox" data-filter = "magicMissile" {{checked filters.dynamic.magicMissile.value}}></input>
-            </div>
-         </div>
-         <div class = "aoe" style = "display: none;">
-            AoE
-            <div>
-               <input class="boolean-filter" type = "checkbox" data-filter = "aoe" {{checked filters.dynamic.aoe.value}}></input>
-            </div>
-         </div>
-         <div class = "extendable" style = "display: none;">
-            Extendable Duration
-            <div>
-               <input class="boolean-filter" type = "checkbox" data-filter = "extendable" {{checked filters.dynamic.extendable.value}}></input>
-            </div>
-         </div>
-         <div class = "max" style = "display: none;">
-            Talent Max
-            <div>
-               <select class="dynamic-filter" data-filter = "max">
-                  <option value=""></option>
-                  {{#select filters.dynamic.max.value}}
-                  {{#each talentMax as |value index|}}
-                  <option value="{{index}}">{{value}}</option>
-                  {{/each}}
-                  {{/select}}
-               </select>
-            </div>
-         </div>
-         <div class = "tests" style = "display: none;">
-            Talent Tests
-            <div>
-               <input class="dynamic-filter tests" type="text" data-filter="tests" value="{{filters.dynamic.tests.value}}"/>
-            </div>
-         </div>
-         <div class = "trappingType" style = "display: none;">
-            Trapping Type
-            <div>
-               <select class="dynamic-filter" data-filter = "trappingType">
-                  <option value=""></option>
-                  {{#select filters.dynamic.trappingType.value}}
-                  {{#each trappingTypes as |value index|}}
-                  <option value="{{index}}">{{value}}</option>
-                  {{/each}}
-                  {{/select}}
-               </select>
-            </div>
-         </div>
-         <div class = "characteristic" style = "display: none;">
-            Characteristic
-            <div>
-               <select class="dynamic-filter" data-filter = "characteristic">
-                  <option value=""></option>
-                  {{#select filters.dynamic.characteristic.value}}
-                  {{#each characteristics as |value index|}}
-                  <option value="{{index}}">{{value}}</option>
-                  {{/each}}
-                  {{/select}}
-               </select>
-            </div>
-         </div>
-         <div class = "advanced" style = "display: none;">
-            Advanced/Basic
-            <div>
-               <select class="dynamic-filter" data-filter = "advanced">
-                  <option value=""></option>
-                  {{#select filters.dynamic.advanced.value}}
-                  {{#each skillTypes as |value index|}}
-                  <option value="{{index}}">{{value}}</option>
-                  {{/each}}
-                  {{/select}}
-               </select>
-            </div>
-         </div>
-         <div class = "grouped" style = "display: none;">
-            Is Grouped
-            <div>
-               <select class="dynamic-filter" data-filter = "grouped">
-                  <option value=""></option>
-                  {{#select filters.dynamic.grouped.value}}
-                  {{#each skillGroup as |value index|}}
-                  <option value="{{index}}">{{value}}</option>
-                  {{/each}}
-                  {{/select}}
-               </select>
-            </div>
-         </div>
-         <div class = "lore" style = "display: none;">
-            Lore
-            <div>
-               <select class="dynamic-filter" data-filter = "lore">
-                  <option value=""></option>
-                  {{#select filters.dynamic.lore.value}}
-                  {{#each lores as |value index|}}
-                  <option value="{{value}}">{{value}}</option>
-                  {{/each}}
-                  {{/select}}
-               </select>
-            </div>
-         </div>
-         <div class = "cn" style = "display: none;">
-            CN
-            <div class = "comparison-filter">
-               <select class="dynamic-filter-comparator" data-filter = "cn">
-                  <option value=""></option>
-                  {{#select filters.dynamic.cn.relation}}
-                  {{#each relations as |value index|}}
-                  <option value="{{value}}">{{value}}</option>
-                  {{/each}}
-                  {{/select}}
-               </select>
-               <input class="dynamic-filter cn" type="text" data-filter="cn" value="{{filters.dynamic.cn.value}}"/>
-            </div>
-         </div>
-         <div class = "rollable" style = "display: none;">
-            Rollable
-            <div>
-               <input class="boolean-filter" type = "checkbox" data-filter = "rollable" {{checked filters.dynamic.rollable.value}}></input>
-            </div>
-         </div>
-         <div class = "weaponGroup" style = "display: none;">
-            Weapon Group
-            <div>
-               <select class="dynamic-filter" data-filter = "weaponGroup">
-                  <option value=""></option>
-                  {{#select filters.dynamic.weaponGroup.value}}
-                  {{#each weaponGroups as |value index|}}
-                  <option value="{{index}}">{{value}}</option>
-                  {{/each}}
-                  {{/select}}
-               </select>
-            </div>
-         </div>
-         <div class = "ammunitionGroup" style = "display: none;">
-            Ammunition Group
-            <div>
-               <select class="dynamic-filter" data-filter = "ammunitionGroup">
-                  <option value=""></option>
-                  {{#select filters.dynamic.ammunitionGroup.value}}
-                  {{#each ammunitionGroups as |value index|}}
-                  <option value="{{index}}">{{value}}</option>
-                  {{/each}}
-                  {{/select}}
-               </select>
-            </div>
-         </div>
-         <div class = "reach" style = "display: none;">
-            Reach
-            <div>
-               <select class="dynamic-filter" data-filter = "reach">
-                  <option value=""></option>
-                  {{#select filters.dynamic.reach.value}}
-                  {{#each weaponReaches as |value index|}}
-                  <option value="{{index}}">{{value}}</option>
-                  {{/each}}
-                  {{/select}}
-               </select>
-            </div>
-         </div>
-         <div class = "weaponRange" style = "display: none;">
-            Range
-            <div class = "comparison-filter">
-               <select class="dynamic-filter-comparator" data-filter = "weaponRange">
-                  <option value=""></option>
-                  {{#select filters.dynamic.weaponRange.relation}}
-                  {{#each relations as |value index|}}
-                  <option value="{{value}}">{{value}}</option>
-                  {{/each}}
-                  {{/select}}
-               </select>
-               <input class="dynamic-filter weaponRange" type="text" data-filter="weaponRange" value="{{filters.dynamic.weaponRange.value}}"/>
-            </div>
-         </div>
-         <div class = "melee" style = "display: none;">
-            Melee
-            <div>
-               <input class="boolean-filter" type = "checkbox" data-filter = "melee" {{checked filters.dynamic.melee.value}}></input>
-            </div>
-         </div>
-         <div class = "ranged" style = "display: none;">
-            Ranged
-            <div>
-               <input class="boolean-filter" type = "checkbox" data-filter = "ranged" {{checked filters.dynamic.ranged.value}}></input>
-            </div>
-         </div>
-         <div class = "twohanded" style = "display: none;">
-            Is Two Handed
-            <div>
-               <input class="boolean-filter" type = "checkbox" data-filter = "twohanded" {{checked filters.dynamic.twohanded.value}}></input>
-            </div>
-         </div>
-      </div>
-      <div class ="query-results">
-         <h2>Items</h2>
-         <ol class = "item-list save-scroll">
-            {{#each items as |item i|}}
-            <li class = "browser-item" data-item-id = {{item._id}} data-filter-id = {{item.filterId}}>
-               <div class="image" style="background-image: url({{item.img}})"></div>
-               <a>
-                  <div class = "item-name">{{item.name}}</div>
-               </a>
-            </li>
-            {{/each}}
-         </ol>
-      </div>
-   </div>
-=======
       <div class = "availability filter-top" style = "display: none;">
         Availability
         <div>
@@ -942,5 +491,4 @@
         {{/each}}
       </ol>
   </div>
-</div>
->>>>>>> 8da9ea30
+</div>