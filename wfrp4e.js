--- conflicted
+++ resolved
@@ -557,10 +557,6 @@
   "imprecise": "Imprecise weapons are difficult to bring to bear as they are unwieldy or hard to aim. Suffer a penalty of –1 SL when using the weapon to attack. An Imprecise Weapon can never be Precise (Imprecise takes precedent).",
   "reload": "The weapon is slow to reload. An unloaded weapon with this flaw requires an Extended Ranged Test for the appropriate Weapon Group scoring (Rating) SL to reload. If you are interrupted while reloading, you must start again from scratch.",
   "slow": "Slow weapons are unwieldy and heavy, making them difficult to use properly. Characters using Slow weapons always strike last in a Round, regardless of Initiative order. Further, opponents gain a bonus of +1 SL to any Test to defend against your attack",
-<<<<<<< HEAD
-  "tiring": "The weapon is fatiguing to use or difficult to bring to bear. You only gain the benefit of the Impact and Damaging Weapon Traits on a Turn you Charge.<br><br><b>Note:</b> This changes the Damage shown in the chat card:<br> 'Not Charging' | 'Charging' Damage.",
-=======
->>>>>>> 7bb68cce
   "undamaging": "Some weapons are not very good at penetrating armour. All APs are doubled against Undamaging weapons. Further, you do not automatically inflict a minimum of 1 Wound on a successful hit in combat.",
   "partial": "The armor does not cover the entire hit location. An opponent that rolls an even number to hit, or rolls a Critical Hit, ignores the partial armor’s APs.",
   "weakpoints": "The armor has small weakpoints where a blade can slip in if your opponent is sufficiently skilled or lucky. If your opponent has a weapon with the Impale Quality and scores a Critical, the APs of your armor are ignored.",
