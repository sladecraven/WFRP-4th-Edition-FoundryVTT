CONFIG.statusEffects =
["systems/wfrp4e/icons/conditions/bleeding1.png",
"systems/wfrp4e/icons/conditions/bleeding2.png",
"systems/wfrp4e/icons/conditions/bleeding3.png",
"systems/wfrp4e/icons/conditions/bleeding4.png",
"systems/wfrp4e/icons/conditions/poisoned1.png",
"systems/wfrp4e/icons/conditions/poisoned2.png",
"systems/wfrp4e/icons/conditions/poisoned3.png",
"systems/wfrp4e/icons/conditions/poisoned4.png",
"systems/wfrp4e/icons/conditions/ablaze1.png",
"systems/wfrp4e/icons/conditions/ablaze2.png",
"systems/wfrp4e/icons/conditions/ablaze3.png",
"systems/wfrp4e/icons/conditions/ablaze4.png",
"systems/wfrp4e/icons/conditions/deafened1.png",
"systems/wfrp4e/icons/conditions/deafened2.png",
"systems/wfrp4e/icons/conditions/deafened3.png",
"systems/wfrp4e/icons/conditions/deafened4.png",
"systems/wfrp4e/icons/conditions/stunned1.png",
"systems/wfrp4e/icons/conditions/stunned2.png",
"systems/wfrp4e/icons/conditions/stunned3.png",
"systems/wfrp4e/icons/conditions/stunned4.png",
"systems/wfrp4e/icons/conditions/entangled1.png",
"systems/wfrp4e/icons/conditions/entangled2.png",
"systems/wfrp4e/icons/conditions/entangled3.png",
"systems/wfrp4e/icons/conditions/entangled4.png",
"systems/wfrp4e/icons/conditions/fatigued1.png",
"systems/wfrp4e/icons/conditions/fatigued2.png",
"systems/wfrp4e/icons/conditions/fatigued3.png",
"systems/wfrp4e/icons/conditions/fatigued4.png",
"systems/wfrp4e/icons/conditions/blinded1.png",
"systems/wfrp4e/icons/conditions/blinded2.png",
"systems/wfrp4e/icons/conditions/blinded3.png",
"systems/wfrp4e/icons/conditions/blinded4.png",
"systems/wfrp4e/icons/conditions/broken1.png",
"systems/wfrp4e/icons/conditions/broken2.png",
"systems/wfrp4e/icons/conditions/broken3.png",
"systems/wfrp4e/icons/conditions/broken4.png",
"systems/wfrp4e/icons/conditions/grappling.png",
"systems/wfrp4e/icons/conditions/prone.png",
"systems/wfrp4e/icons/conditions/fear.png",
"systems/wfrp4e/icons/conditions/surprised.png",
]

CONFIG.Token = { defeatedIcon : "systems/wfrp4e/icons/defeated.png"};

 CONFIG.JournalEntry.noteIcons = {
   "Marker" : "systems/wfrp4e/icons/buildings/point_of_interest.png",
   "Apothecary" : "systems/wfrp4e/icons/buildings/apothecary.png",
   "Beastmen Herd 1" : "systems/wfrp4e/icons/buildings/beastmen_camp1.png",
   "Besatmen Herd 2" : "systems/wfrp4e/icons/buildings/beastmen_camp2.png",
   "Blacksmith" : "systems/wfrp4e/icons/buildings/blacksmith.png",
   "Bretonnian City 1" : "systems/wfrp4e/icons/buildings/bret_city1.png",
   "Bretonnian City 2" : "systems/wfrp4e/icons/buildings/bret_city2.png",
   "Bretonnian City 3" : "systems/wfrp4e/icons/buildings/bret_city3.png",
   "Bretonnian Worship" : "systems/wfrp4e/icons/buildings/bretonnia_worship.png",
   "Caste Hill 1" : "systems/wfrp4e/icons/buildings/castle_hill1.png",
   "Caste Hill 2" : "systems/wfrp4e/icons/buildings/castle_hill2.png",
   "Caste Hill 3" : "systems/wfrp4e/icons/buildings/castle_hill3.png",
   "Castle Wall" : "systems/wfrp4e/icons/buildings/castle_wall.png",
   "Cave 1" : "systems/wfrp4e/icons/buildings/cave1.png",
   "Cave 2" : "systems/wfrp4e/icons/buildings/cave2.png",
   "Cave 3" : "systems/wfrp4e/icons/buildings/cave3.png",
   "Cemetery" : "systems/wfrp4e/icons/buildings/cemetery.png",
   "Chaos Portal" : "systems/wfrp4e/icons/buildings/chaos_portal.png",
   "Chaos Worship" : "systems/wfrp4e/icons/buildings/chaos_worship.png",
   "Court" : "systems/wfrp4e/icons/buildings/court.png",
   "Dwarf Beer" : "systems/wfrp4e/icons/buildings/dwarf_beer.png",
   "Dwarf Hold 1" : "systems/wfrp4e/icons/buildings/dwarf_hold1.png",
   "Dwarf Hold 2" : "systems/wfrp4e/icons/buildings/dwarf_hold2.png",
   "Dwarf Hold 3" : "systems/wfrp4e/icons/buildings/dwarf_hold3.png",
   "Empire Barracks" : "systems/wfrp4e/icons/buildings/empire_barracks.png",
   "Empire City 1" : "systems/wfrp4e/icons/buildings/empire_city1.png",
   "Empire City 2" : "systems/wfrp4e/icons/buildings/empire_city2.png",
   "Empire City 3" : "systems/wfrp4e/icons/buildings/empire_city3.png",
   "Farm" : "systems/wfrp4e/icons/buildings/farms.png",
   "Food" : "systems/wfrp4e/icons/buildings/food.png",
   "Guard Post" : "systems/wfrp4e/icons/buildings/guards.png",
   "Haunted Hill" : "systems/wfrp4e/icons/buildings/haunted_hill.png",
   "Haunted Wood" : "systems/wfrp4e/icons/buildings/haunted_wood.png",
   "Inn 1" : "systems/wfrp4e/icons/buildings/inn1.png",
   "Inn 2" : "systems/wfrp4e/icons/buildings/inn2.png",
   "Kislev City 1" : "systems/wfrp4e/icons/buildings/kislev_city1.png",
   "Kislev City 2" : "systems/wfrp4e/icons/buildings/kislev_city2.png",
   "Kislev City 3" : "systems/wfrp4e/icons/buildings/kislev_city3.png",
   "Lumber" : "systems/wfrp4e/icons/buildings/lumber.png",
   "Magic" : "systems/wfrp4e/icons/buildings/magic.png",
   "Metal" : "systems/wfrp4e/icons/buildings/metal.png",
   "Mountain 1" : "systems/wfrp4e/icons/buildings/mountains1.png",
   "Mountain 2" : "systems/wfrp4e/icons/buildings/mountains2.png",
   "Orcs" : "systems/wfrp4e/icons/buildings/orcs.png",
   "Orc Camp" : "systems/wfrp4e/icons/buildings/orc_city.png",
   "Port" : "systems/wfrp4e/icons/buildings/port.png",
   "Road" : "systems/wfrp4e/icons/buildings/roads.png",
   "Ruins" : "systems/wfrp4e/icons/buildings/ruins.png",
   "Scroll" : "systems/wfrp4e/icons/buildings/scroll.png",
   "Sigmar" : "systems/wfrp4e/icons/buildings/sigmar_worship.png",
   "Stables" : "systems/wfrp4e/icons/buildings/stables.png",
   "Standing Stones" : "systems/wfrp4e/icons/buildings/standing_stones.png",
   "Swamp" : "systems/wfrp4e/icons/buildings/swamp.png",
   "Temple" : "systems/wfrp4e/icons/buildings/temple.png",
   "Textile" : "systems/wfrp4e/icons/buildings/textile.png",
   "Tower 1" : "systems/wfrp4e/icons/buildings/tower1.png",
   "Tower 2" : "systems/wfrp4e/icons/buildings/tower2.png",
   "Tower Hill" : "systems/wfrp4e/icons/buildings/tower_hill.png",
   "Wizard Tower" : "systems/wfrp4e/icons/buildings/wizard_tower.png",
   "Ulric" : "systems/wfrp4e/icons/buildings/ulric_worship.png",
   "Village 1" : "systems/wfrp4e/icons/buildings/village1.png",
   "Village 2" : "systems/wfrp4e/icons/buildings/village2.png",
   "Village 3" : "systems/wfrp4e/icons/buildings/village3.png",
   "Wood Elves 1" : "systems/wfrp4e/icons/buildings/welves1.png",
   "Wood Elves 2" : "systems/wfrp4e/icons/buildings/welves2.png",
   "Wood Elves 3" : "systems/wfrp4e/icons/buildings/welves3.png"
 }

// Species
CONFIG.species = {
  "human": "Human",
  "dwarf": "Dwarf",
  "halfling": "Halfling",
  "helf": "High Elf",
  "welf": "Wood Elf",
};

CONFIG.speciesCharacteristics = {
  "human" :
  {
   "ws" : "2d10+20",
   "bs" : "2d10+20",
   "s"  : "2d10+20",
   "t"  : "2d10+20",
   "i"  : "2d10+20",
   "ag" : "2d10+20",
   "dex": "2d10+20",
   "int": "2d10+20",
   "wp" : "2d10+20",
   "fel": "2d10+20"
  },
  "dwarf" :
  {
    "ws" : "2d10+30",
    "bs" : "2d10+20",
    "s"  : "2d10+20",
    "t"  : "2d10+30",
    "i"  : "2d10+20",
    "ag" : "2d10+10",
    "dex": "2d10+30",
    "int": "2d10+20",
    "wp" : "2d10+40",
    "fel": "2d10+10"
  },
  "halfling" :
  {
    "ws" : "2d10+10",
    "bs" : "2d10+30",
    "s"  : "2d10+10",
    "t"  : "2d10+20",
    "i"  : "2d10+20",
    "ag" : "2d10+20",
    "dex": "2d10+30",
    "int": "2d10+20",
    "wp" : "2d10+30",
    "fel": "2d10+30"
  },
  "helf" :
  {
    "ws" : "2d10+30",
    "bs" : "2d10+30",
    "s"  : "2d10+20",
    "t"  : "2d10+20",
    "i"  : "2d10+40",
    "ag" : "2d10+30",
    "dex": "2d10+30",
    "int": "2d10+30",
    "wp" : "2d10+30",
    "fel": "2d10+20"
  },
  "welf" :
  {
    "ws" : "2d10+30",
    "bs" : "2d10+30",
    "s"  : "2d10+20",
    "t"  : "2d10+20",
    "i"  : "2d10+40",
    "ag" : "2d10+30",
    "dex": "2d10+30",
    "int": "2d10+30",
    "wp" : "2d10+30",
    "fel": "2d10+20"
  },

}

CONFIG.speciesSkills = {
  "human" : [
    "Animal Care",
    "Charm",
    "Cool",
    "Evaluate",
    "Gossip",
    "Haggle",
    "Language (Bretonnian)",
    "Language (Wastelander)",
    "Leadership",
    "Lore (Reikland)",
    "Melee (Basic)",
    "Ranged (Bow)"
  ],
  "dwarf" : [
    "Consume Alcohol",
    "Cool",
    "Endurance",
    "Entertain (Storytelling)",
    "Evaluate",
    "Intimidate",
    "Language (Khazalid)",
    "Lore (Dwarfs)",
    "Lore (Geology)",
    "Lore (Metallurgy)",
    "Melee (Basic)",
    "Trade (any one)"
  ],
  "halfling" : [
    "Charm",
    "Consume Alcohol",
    "Dodge",
    "Gamble",
    "Haggle",
    "Intuition",
    "Language (Mootish)",
    "Lore (Reikland)",
    "Lore (Perception)",
    "Sleight of Hand",
    "Stealth (Any)",
    "Trade (Cook)"
  ],
  "helf" : [
    "Cool",
    "Entertain (Sing)",
    "Evaluate",
    "Language (Eltharin)",
    "Leadership",
    "Melee (Basic)",
    "Navigation",
    "Perception",
    "Play (any one)",
    "Ranged (Bow)",
    "Sail",
    "Swim"
  ],
  "welf" : [
    "Athletics",
    "Climb",
    "Endurance",
    "Entertain (Sing)",
    "Intimidate",
    "Language (Eltharin)",
    "Melee (Basic)",
    "Outdoor Survival",
    "Perception",
    "Ranged (Bow)",
    "Stealth (Rural)",
    "Track"
  ],
}

CONFIG.speciesTalents = {
  "human" : [
    "Doomed",
    "Savvy, Suave",
    3
  ],
  "dwarf" : [
    "Magic Resistance",
    "Night Vision",
    "Read/Write, Relentless",
    "Resolute, Strong-minded",
    "Sturdy",
    0
  ],
  "halfling" : [
    "Acute Sense (Taste)",
    "Night Vision",
    "Resistance (Chaos)",
    "Small",
    0
  ],
  "helf" : [
    "Acute Sense (Sight)",
    "Coolheaded, Savvy",
    "Night Vision",
    "Second Sight, Sixth Sense",
    "Read/Write",
    0
  ],
  "welf" : [
    "Acute Sense (Sight)",
    "Hardy, Second Sight",
    "Night Vision",
    "Second Sight, Sixth Sense",
    "Read/Write",
    0
  ],
}

CONFIG.speciesMovement = {
  "human" : 4,
  "dwarf" : 3,
  "halfling" : 3,
  "helf" : 5,
  "welf" : 5
}



// Status Tiers
CONFIG.statusTiers = {
  "g" : "Gold",
  "s" : "Silver",
  "b" : "Brass"
};

// Characteristic Names
CONFIG.characteristics = {
  "ws": "Weapon Skill",
  "bs": "Ballistic Skill",
  "s": "Strength",
  "t": "Toughness",
  "i": "Initiative",
  "ag": "Agility",
  "dex": "Dexterity",
  "int": "Intelligence",
  "wp": "Willpower",
  "fel": "Fellowship"
};

// Characteristic Abbreviations
CONFIG.characteristicsAbbrev = {
  "ws": "WS",
  "bs": "BS",
  "s": "S",
  "t": "T",
  "i": "I",
  "ag": "Ag",
  "dex": "Dex",
  "int": "Int",
  "wp": "WP",
  "fel": "Fel"
};

CONFIG.skillTypes = {
  "bsc" : "Basic",
  "adv" : "Advanced"
};

CONFIG.xpCost = {
  "characteristic" : [25, 30, 40, 50, 70, 90, 120, 150, 190, 230, 280, 330, 390, 450, 520],
  "skill" : [10, 15, 20, 30, 40, 60, 80, 110, 140, 180, 220, 270, 320, 380, 440]
}

CONFIG.skillGroup = {
  "isSpec" : "Is Specialization",
  "noSpec" : "Not Specialization"
};

CONFIG.talentMax = {
  "1":"1",
  "2":"2",
  "none":"None",
  "ws":" Weapon Skill Bonus",
  "bs":"Ballistic Skill Bonus",
  "s": "Strength Bonus",
  "t": "Toughness Bonus",
  "i": "Initiative Bonus",
  "ag": "Agility Bonus",
  "dex": "Dexterity Bonus",
  "int": "Intelligence Bonus",
  "wp": "Willpower Bonus",
  "fel": "Fellowship Bonus"
}


// Weapon Groups
CONFIG.weaponGroups = {
  "basic": "Basic",
  "cavalry": "Cavalry",
  "fencing": "Fencing",
  "brawling": "Brawling",
  "flail": "Flail",
  "parry": "Parry",
  "polearm": "Polearm",
  "twohanded": "Two-Handed",
  "blackpowder": "Blackpowder",
  "bow": "Bow",
  "crossbow": "Crossbow",
  "entangling": "Entangling",
  "engineering": "Engineering",
  "explosives": "Explosives",
  "sling": "Sling",
  "throwing": "Throwing",
};

// Given a group, what's the primary type, melee or ranged
CONFIG.groupToType = {
  "basic": "Melee",
  "cavalry": "Melee",
  "fencing": "Melee",
  "brawling": "Melee",
  "flail": "Melee",
  "parry": "Melee",
  "polearm": "Melee",
  "twohanded": "Melee",
  "blackpowder": "Ranged",
  "bow": "Ranged",
  "crossbow": "Ranged",
  "entangling": "Ranged",
  "engineering": "Ranged",
  "explosives": "Ranged",
  "sling": "Ranged",
  "throwing": "Ranged",
};

// Weapon Group Descriptions
CONFIG.weaponGroupDescriptions = {
  "basic": "Basic",
  "cavalry": "Cavalry weapons are assumed to be used when mounted. When not used from horse-back, all two-handed weapons in the Cavalry Weapon Group also count as Two-Handed weapons. Single-handed Cavalry weapons are not normally used when unmounted.",
  "fencing": "Fencing",
  "brawling": "Brawling",
  "flail": "Unskilled characters add the Dangerous Weapon Flaw to their Flails, and the other listed Weapon Qualities are not used.",
  "parry": "Any one-handed weapon with the Defensive Quality can be used with Melee (Parry). When using Melee (Parry), a weapon can be used to Oppose an incoming attack without the normal –20 oﬀhand penalty.",
  "polearm": "Polearm",
  "twohanded": "Two-Handed",
  "blackpowder": "Those with Ranged (Engineering) can use Blackpowder weapons without penalty. If you are using a Blackpowder, Engineering, or Explosive weapon, and roll a Fumble that is also an even number — 00, 88, and so on — your weapon Misfires, exploding in your hand. You take full Damage to your primary arm location using the units die as an effective SL for the hit, and your weapon is destroyed.",
  "bow": "Bow",
  "crossbow": "Crossbows weapons are relatively simple to use. You can attempt a Ranged (Crossbow) Test using your Ballistic Skill, but the weapon loses all Qualities whilst retaining its Flaws.",
  "entangling": "Entangling",
  "engineering": "All Engineering weapons can be used by characters with Ranged (Blackpowder), but the weapons lose all Weapon Qualities whilst retaining their ﬂaws. If you are using a Blackpowder, Engineering, or Explosive weapon, and roll a Fumble that is also an even number — 00, 88, and so on — your weapon Misfires, exploding in your hand. You take full Damage to your primary arm location using the units die as an effective SL for the hit, and your weapon is destroyed.",
  "explosives": "Those with Ranged (Engineering) can use Explosive weapons without penalty. If you are using a Blackpowder, Engineering, or Explosive weapon, and roll a Fumble that is also an even number — 00, 88, and so on — your weapon Misfires, exploding in your hand. You take full Damage to your primary arm location using the units die as an effective SL for the hit, and your weapon is destroyed.",
  "sling": "Sling",
  "throwing": "Thrown weapons are relatively simple to use. You can attempt a Ranged (Throwing) Test using your Ballistic Skill, but the weapon loses all Qualities whilst retaining its Flaws.",
};

// Weapon Reach
CONFIG.weaponReaches={
  "personal":"Personal",
  "vshort":"Very Short",
  "short":"Short",
  "average": "Average",
  "long":"Long",
  "vLong":"Very Long",
  "massive":"Massive",
 }

 // Weapon reach descriptions
 CONFIG.reachDescription={
  "personal":"Your legs and fists, perhaps your head, and anything attached to those.",
  "vshort":"Less than a foot in length.",
  "short":"Up to 2 feet in length.",
  "average": "Up to 3 feet long.",
  "long":"Up to 6 feet long.",
  "vLong":"Up to 10 feet in length; can Engage enemies up to 4 yards away, rather than just 2.",
  "massive":"Anything over 10 feet long; can Engage enemies up to 6 yards away, rather than just 2",
 }

// Ammo Groups
CONFIG.ammunitionGroups = {
  "BPandEng": "Blackpowder and Engineering",
  "bow": "Bow",
  "crossbow": "Crossbow",
  "sling": "Sling",
};

// Item Qualities
CONFIG.itemQualities ={
  "durable": "Durable",
  "fine": "Fine",
  "lightweight": "Lightweight",
  "practical": "Practical",
};

// Item Flaws
CONFIG.itemFlaws = {
  "ugly": "Ugly",
  "shoddy": "Shoddy",
  "unreliable": "Unreliable",
  "bulky": "Bulky",
}


// Weapon Qualities
CONFIG.weaponQualities = {
  "accurate": "Accurate",
  "blackpowder": "Blackpowder",
  "blast": "Blast",
  "damaging": "Damaging",
  "defensive": "Defensive",
  "entangle": "Entangle",
  "fast": "Fast",
  "hack": "Hack",
  "impact": "Impact",
  "impale": "Impale",
  "penetrating": "Penetrating",
  "pistol": "Pistol",
  "precise": "Precise",
  "pummel": "Pummel",
  "repeater": "Repeater",
  "shield": "Shield",
  "trapblade": "Trap Blade",
  "unbreakable": "Unbreakable",
  "wrap": "Wrap"
};

// Weapon Flaws
CONFIG.weaponFlaws = {
  "dangerous": "Dangerous",
  "imprecise": "Imprecise",
  "reload": "Reload",
  "slow": "Slow",
  "tiring": "Tiring",
  "undamaging": "Undamaging"
};


// Weapon Quality Descriptions (Used in dropdown info)
CONFIG.qualityDescriptions = {
  "accurate": "The weapon is accurate and easy to hit with. Gain a bonus of +10 to any Test when firing this weapon",
  "blackpowder": "The crack of gunfire followed by gouts of smoke and confusion can be terrifying. If you are targeted by a Blackpowder weapon, you must pass an Average (+20) Cool Test or take a Broken Condition, even if the shot misses.",
<<<<<<< HEAD
  "blast": "All Characters within (Rating) yards of the struck target pointtake SL+Weapon Damage, and suffer any Conditions theweapon inflicts.",
=======
  "blast": "All Characters within (Rating) yards of the struck target point take SL+Weapon Damage, and suffer any Conditions the weapon inflicts.",
>>>>>>> 979fd540
  "damaging": "A Damaging weapon can use the higher score from either the units die or the SL to determine the Damage caused from a successful hit. For example, if you roll 34 in your attack Test and the target number was 52 you can choose to use the SL, which in this case is 2, or the units die result, which is 4. An Undamaging weapon can never also be Damaging (Undamaging takes precedent).",
  "defensive": "Defensive weapons are designed to parry incoming attacks. If you are wielding such a weapon, gain a bonus of +1 SL to any Melee Test when you oppose an incoming attack.",
  "distract": "Distracting weapons can be used to drive an opponent back due to their dangerous or whip-like natures. Instead of causing Damage, a successful attack with a Distracting weapon can force an opponent back 1 yard per SL by which you win the Opposed Test.",
  "entangle": "Your weapon wraps around your opponents, entangling them. Any opponent successfully hit by your weapon gains the Entangled Condition with a Strength value equal to your Strength Characteristic. When Entangling an opponent, you cannot otherwise use the weapon to hit. You can end the Entangling whenever you wish.",
  "fast": "Fast weapons are designed to strike out with such speed that parrying is not an option, leaving an opponent skewered before they can react. A wielder of a Fast weapon can choose to attack with the Fast weapon outside of the normal Initiative sequence, either striking first, last, or somewhere in between as desired. Further, all Melee Tests to defend against Fast weapons suffer a penalty of –10 if your opponent is using a weapon without the Fast Quality; other Skills defend as normal. Two opponents with Fast weapons fight in Initiative order (relative to each other) as normal. A Fast weapon may never also be Slow (Slow takes precedent).",
  "hack": "Hacking weapons have heavy blades that can hack through armor with horrific ease. If you hit an opponent, you Damage a struck piece of armor or shield by 1 point as well as wounding the target.",
  "impact": "Some weapons are just huge or cause terrible damage due to their weight or design. On a successful hit, add the result of the units die of the attack roll to any Damage caused by an Impact weapon. An Undamaging weapon can never also have Impact (Undamaging takes precedent).",
  "impale": "Impale weapons can kill with a single clean blow. Impale weapons cause a Critical Hit on any number divisible by 10 (i.e.: 10, 20, 30, etc.) as well as on doubles (i.e.: 11, 22, 33) rolled equal or under an appropriate Test in combat. If the impale comes from a ranged weapon, the ammunition used has firmly lodged itself in the target’s body. Arrows and bolts require a successful Challenging (+0) Heal Test to remove — bullets require a surgeon (see the Surgery Talent in Chapter 4: Skills and Talents). You cannot heal 1 of your Wounds for each unremoved arrow or bullet.",
  "penetrating": "The weapon is highly effective at penetrating armour. Non-metal APs are ignored, and the first point of all other armour is ignored.",
  "pistol": "You can use this weapon to attack in Close Combat.",
  "precise": "The weapon is easy to get on target. Gain a bonus of +1 SL to any successful Test when attacking with this weapon.",
  "pummel": "Pummel weapons are especially good at battering foes into submission. If you score a Head hit with a Pummel weapon, attempt an Opposed Strength/ Endurance test against the struck opponent. If you win the test, your opponent gains a Stunned Condition.",
  "repeater": "Your weapon holds (Rating) shots, automatically reloading after each time you fire. When you use all your shots, you must fully reload the weapon using the normal rules.",
  "shield": "If you use this weapon to oppose an incoming attack, you count as having (Rating) Armour Points on all locations of your body. If your weapon has a Shield Rating of 2 or higher (so: Shield 2 or Shield 3), you may also Oppose incoming missile shots in your Line of Sight.",
  "trapblade": "Some weapons are designed to trap other weapons, and sometimes even break them. If you score a Critical when defending against an attack from a bladed weapon you can choose to trap it instead of causing a Critical Hit. If you choose to do this, enact an Opposed Strength Test, adding your SL from the previous Melee Test. If you succeed, your opponent drops the blade as it is yanked free. If you score an Astounding Success, you not only disarm your opponent, but the force of your maneuver breaks their blade unless it has the Unbreakable quality. If you fail the Test, your opponent frees the blade and may fight on as normal.",
  "unbreakable": "The weapon is exquisitely well-made or constructed from an especially strong material. Under almost all circumstances, this weapon will not break, corrode, or lose its edge.",
  "wrap": "Wrap weapons typically have long chains with weights at the end, making it very difficult to parry them effectively. Melee Tests opposing an attack from a Wrap weapon suffer a penalty of –1 SL, as parried strikes wrap over the top of shields, or around blades.",
  "flexible": "Flexible armor can be worn under a layer of non-Flexible armor if you wish. If you do so, you gain the benefit of both.",
  "impenetrable": "The armor is especially resilient, meaning most attacks simply cannot penetrate it. All Critical Wounds caused by an odd number to hit you, such as 11 or 33, are ignored.",
  "durable": "Laboriously crafted using strong materials, the item can take +Durable Damage points before it suﬀers any negatives and gains a saving throw of 9+ on a 1d10 roll against instant breakage from sources like Trap Blade. This Quality can be taken multiple times. Each time it is taken, the saving throw improves by 1 (e.g. From 9+ to 8+).",
  "fine": "Meticulously crafted to please the eye. This Quality is a sign of social status and can be taken multiple times. The higher the quality, the more impressive it seems.",
  "lightweight": "Cleverly crafted for ease of carrying. Reduce Encumbrance points by 1.",
  "practical": "Expertly crafted with utility in mind. A failed test using this item receives +1 SL. If the item is a piece of armor, any penalties for wearing it are reduced by one level (for example from -30 to -20).",
};

// Weapon Flaw Descriptions (used in dropdown info)
CONFIG.flawDescriptions = {
  "dangerous": "Some weapons are almost as likely to hurt you as your opponent. Any failed test including a 9 on either 10s or units die results in a Fumble.",
  "imprecise": "Imprecise weapons are difficult to bring to bear as they are unwieldy or hard to aim. Suffer a penalty of –1 SL when using the weapon to attack. An Imprecise Weapon can never be Precise (Imprecise takes precedent).",
  "reload": "The weapon is slow to reload. An unloaded weapon with this flaw requires an Extended Ranged Test for the appropriate Weapon Group scoring (Rating) SL to reload. If you are interrupted while reloading, you must start again from scratch.",
  "slow": "Slow weapons are unwieldy and heavy, making them difficult to use properly. Characters using Slow weapons always strike last in a Round, regardless of Initiative order. Further, opponents gain a bonus of +1 SL to any Test to defend against your attack",
  "tiring": "The weapon is fatiguing to use or difficult to bring to bear. You only gain the benefit of the Impact and Damaging Weapon Traits on a Turn you Charge.",
  "undamaging": "Some weapons are not very good at penetrating armour. All APs are doubled against Undamaging weapons. Further, you do not automatically inflict a minimum of 1 Wound on a successful hit in combat.",
  "partial": "The armor does not cover the entire hit location. An opponent that rolls an even number to hit, or rolls a Critical Hit, ignores the partial armor’s APs.",
  "weakpoints": "The armor has small weakpoints where a blade can slip in if your opponent is sufficiently skilled or lucky. If your opponent has a weapon with the Impale Quality and scores a Critical, the APs of your armor are ignored.",
  "ugly": "Crafted without any aesthetic awareness whatsoever, Ugly items attract negative attention, and related Fellowship Tests might even suﬀer a –10 penalty.",
  "shoddy": "Hastily crafted by an amateur or fraudster. The item breaks when used in any failed Test rolling a double. Similarly, Shoddy armor breaks if any Critical Hit is sustained to a Hit Location it protects.",
  "unreliable": "Crafted without attention to functionality, a failed test using this item receives –1 SL. Further, penalties for wearing Unreliable armor are doubled.",
  "bulky": "An awkward design crafted clumsily. Increase Encumbrance by +1 (small trinkets cannot normally have this ﬂaw). Bulky clothing and armor are Enc 1 even when worn, and Fatigue penalties for armor are doubled."
};

// Armor Qualities
CONFIG.armorQualities = {
  "flexible": "Flexible",
  "impenetrable": "Impenetrable",
};

// Armor Flaws
CONFIG.armorFlaws = {
  "partial": "Partial",
  "weakpoints": "Weakpoints",
};

// Equipment Types
CONFIG.armorTypes = {
  "softLeather": "Soft Leather",
  "boiledLeather": "Boiled Leather",
  "mail": "Mail",
  "plate": "Plate",
  "other": "Other"
};

// Range Test Modifiers
CONFIG.rangeModifiers={
  "Point Blank" : "Easy (+40)",
  "Short Range":"Average (+20)",
  "Normal" : "Challenging (+0)",
  "Long Range": "Difficult (-10)",
  "Extreme": "Very Hard (-30)",
 }

// Difficulty Modifiers
CONFIG.difficultyModifiers = {
 "veasy" : 60,
 "easy" : 40 ,
 "average":20,
 "challenging":0,
 "difficult": -10,
 "hard" : -20,
 "vhard": -30
}

// Difficulty Labels
CONFIG.difficultyLabels = {

 "veasy" :"Very Easy (+60)",
 "easy" :"Easy (+40)",
 "average":"Average (+20)",
 "challenging":"Challenging (+0)",
 "difficult":"Difficult (-10)",
 "hard" :"Hard (-20)",
 "vhard":"Very Hard (-30)"
}

CONFIG.locations = {
 "head": "Head",
 "body": "Body",
 "rArm": "Right Arm",
 "lArm": "Left Arm",
 "rLeg": "Right Leg",
 "lLeg": "Left Leg",
}



// Trapping Availability
 CONFIG.availability = {
   "None": "-",
   "common": "Common",
   "scarce": "Scarce",
   "rare": "Rare",
   "exotic": "Exotic",
 }


// Trapping Types
CONFIG.trappingTypes = {
  "clothingAccessories":"Clothing and Accessories",
  "foodAndDrink":"Food and Drink",
  "toolsAndKits":"Tools and Kits",
  "booksAndDocuments":"Books and Documents",
  "tradeTools":"Trade Tools and Workshops", //unused, makes more sense to use Tools and Kits
  "drugsPoisonsHerbsDraughts":"Drugs, Poisons, Herbs, and Draughts",
  "ingredient":"Ingredient",
  "misc":"Miscellaneous"
};

// These categories are used to label items in containers (Trapping tab)
CONFIG.trappingCategories = {
  "weapon" : "Weapons",
  "armour" : "Armour",
  "money" : "Money",
  "ammunition" : "Ammunition",
  "container" : "Container",
  "clothingAccessories":"Clothing and Accessories",
  "foodAndDrink":"Food and Drink",
  "toolsAndKits":"Tools and Kits",
  "booksAndDocuments":"Books and Documents",
  "tradeTools":"Trade Tools and Workshops", //unused, makes more sense to use Tools and Kits
  "drugsPoisonsHerbsDraughts":"Drugs, Poisons, Herbs, and Draughts",
  "ingredient":"Ingredient",
  "misc":"Miscellaneous"
};

// Creature Sizes
CONFIG.actorSizes = {
  "tiny": "Tiny",
  "ltl": "Little",
  "sml": "Small",
  "avg": "Average",
  "lrg": "Large",
  "enor": "Enormous",
  "mnst": "Monstrous"
};

// Condition Types
CONFIG.magicLores = {
  "petty": "Petty",
  "beasts": "Beasts",
  "death": "Death",
  "fire": "Fire",
  "heavens": "Heavens",
  "metal": "Metal",
  "life": "Life",
  "light": "Light",
  "shadow": "Shadow",
  "hedgecraft": "Hedgecraft",
  "witchcraft": "Witchcraft",
  "daemonology": "Daemonology",
  "necromancy": "Necromancy",
  "nurgle": "Nurgle",
  "slaanesh": "Slaanesh",
  "tzeentch": "Tzeentch",
};

// Given a Lore, what is the Wind
CONFIG.magicWind = {
  "petty": "None",
  "beasts": "Ghur",
  "death": "Shyish",
  "fire": "Aqshy",
  "heavens": "Azyr",
  "metal": "Chamon",
  "life": "Ghyran",
  "light": "Hysh",
  "shadow": "Ulgu",
  "hedgecraft": "None",
  "witchcraft": "None",
  "daemonology": "Dhar",
  "necromancy": "Dhar",
  "nurgle": "Dhar",
  "slaanesh": "Dhar",
  "tzeentch": "Dhar",
};

CONFIG.loreEffect = {
  "petty": "None",
  "beasts": "Whenever you successfully cast a spell from the Lore of Beasts, you may also gain the Fear (1) Creature Trait for the next 1d10 Rounds.",
  "death": "Targets afflicted by spells from the Lore of Death are drained of life, enervated, and listless. You may assign +1 Fatigued Condition to any living target aﬀected by a spell from this lore. A target may only ever have a single Fatigued Condition gained in this manner at any one time.",
  "fire": "You may inﬂict +1 Ablaze Condition on anyone targeted by spells from the Lore of Fire, unless they also possess the Arcane Magic (Fire) Talent. Every Ablaze condition within Willpower Bonus yards adds +10 to attempts to Channel or Cast with Aqshy. ",
  "heavens": "Spells causing Damage ignore Armour Points from metal armour, and will arc to all other targets within 2 yards, except those with the Arcane Magic (Heavens) Talent, inﬂicting hits with a Damage equal to your Willpower Bonus, handled like a magical missile.",
  "metal": "Spells inﬂicting Damage ignore Armor Points from metal armor, and inﬂict bonus Damage equal to the number of Armor Points of metal armor being worn on any Hit Location struck. So, if your spell hit an Arm location protected by 2 Armor Points of metal armor, it would cause an additional +2 Damage and ignore the Armor Points.",
  "life": "Receive a +10 bonus to Casting and Channeling rolls when in a rural or wilderness environment. Living creatures — e.g. those without the Daemonic or Undead Creature Traits — targeted by Arcane Spells from the Lore of Life have all Fatigued and Bleeding Conditions removed after any other eﬀects have been applied as life magic ﬂoods through them. Creatures with the Undead Creature Trait, on the other hand, suﬀer additional Damage equal to your Willpower Bonus, ignoring Toughness Bonus and Armor Points, if aﬀected by any spell cast with the Lore of Life.",
  "light": "You may inﬂict one Blinded Condition on those targeted by Lore of Light spells, unless they possess the Arcane Magic (Light) Talent. If a target has the Daemonic or Undead Creature Traits, spells also inﬂict an additional hit with Damage equal to your Intelligence Bonus that ignores Toughness Bonus and Armor Points.",
  "shadow": "All spells cast from the Lore of Shadows inﬂicting Damage ignore all non-magical Armor Points.",
  "hedgecraft": "Hedgecraft spells cannot be cast without ingredients, which are an integral part of their spellcasting process.<br><br>Fortunately, the ingredients they use are easily found on the fringes of settlements and are usually herbs or plants. You receive 1 + SL ingredients on a successful foraging roll, using Lore (Herbs), as described under Gathering Food and Herbs, or you can buy them for 5 brass pennies each.",
  "witchcraft": "Each time practitioners of Witchcraft roll on a Miscast table, they also gain 1 Corruption point. Further, you may inﬂict one Bleeding Condition on anyone targeted by spells from the Lore of Witchcraft. Lastly, channeling or casting spells from this Lore automatically require a roll on the Minor Miscast table unless cast with an ingredient, where the ingredient provides no further protection should you roll a Miscast. Fortunately, ingredients for the Lore of Witchcraft are cheap and readily available: body parts of small animals for the most part. Ingredients cost a spell’s CN in brass pennies, instead of silver shillings, to purchase. Alternatively, a Witch may forage for parts, using the Outdoor Survival skill: a successful foraging roll receives 1 + SL ingredients, as described under Gathering Food and Herbs",
  "daemonology": "",
  "necromancy": "",
  "nurgle": "",
  "slaanesh": "",
  "tzeentch": "",
};

// Types of prayers
CONFIG.prayerTypes = {
  "blessing" : "Blessing",
  "miracle" : "Miracle"
}

CONFIG.mutationTypes = {
  "physical" : "Physical",
  "mental" : "Mental"
}

CONFIG.encumbrancePenalties = {
"encumbered" : "–1 Movement (min: 3), –10 Agility, +1 Travel Fatigue",
"veryEncumbered" : "–2 Movement (min: 2), –20 Agility (min: 10), +2 Travel Fatigue",
"maxEncumbered" : "You're not moving.",
}

CONFIG.conditions = {
  "ablaze" : "Ablaze",
  "bleeding" : "Bleeding",
  "blinded" : "Blinded",
  "broken" : "Broken",
  "deafened" : "Deafened",
  "entangled" : "Entangled",
  "fatigued" : "Fatigued",
  "poisoned" : "Poisoned",
  "prone" : "Prone",
  "stunned" : "Stunned",
  "surprised" : "Surprised",
  "unconscious" : "Unconscious"
}


CONFIG.conditionDescriptions = {
  "ablaze" : "At the end of every Round, you suﬀer 1d10 Wounds, modified by Toughness Bonus and Armor Points on the least protected Hit Location, with a minimum of 1 Wound suﬀered. Each extra Ablaze Condition you have adds +1 to the Damage suﬀered; so, three Ablaze Conditions result in 1d10+2 Damage suﬀered.<br><br>One Ablaze Condition can be removed with a successful Athletics Test, with each SL removing an extra Ablaze Condition. The Difficulty for this Test is modified by circumstances: it’s much easier to put out a fire rolling around on sand than it is in the middle of an oil-soaked kitchen",
  "bleeding" : "You are bleeding badly. Lose 1 Wound at the end of every Round, ignoring all modifiers. Further, suﬀer a penalty of –10 to any Tests to resist Festering Wounds, Minor Infection, or Blood Rot (see page 186). If you reach 0 Wounds, you no longer lose Wounds and instead fall immediately unconscious (gain the Unconscious Condition). At the end of Round, you have a 10% chance of dying per Bleeding Condition you have; so, if you had 3 Bleeding Conditions, you would die from blood loss on a roll of 0–30. If a double is scored on this roll, your wound clots a little: lose 1 Bleeding.You cannot regain consciousness until all Bleeding Conditions are removed (see Injury)<br><br>A Bleeding Condition can be removed with: a successful Heal Test, with each SL removing an extra Bleeding Condition; or with any spell or prayer that heals Wounds, with one Condition removed per Wound healed.<br><br>Once all Bleeding Conditions are removed, gain one Fatigued Condition.",
  "blinded" : "Perhaps because of a ﬂash of light, or because of liquid sprayed in your face, you are unable to see properly. You suﬀer a –10 penalty to all Tests involving sight, and any opponent attacking you in close combat gains a bonus of +10 to hit you.<br><br>One Blinded Condition is removed at the end of every other Round",
  "broken" : "You are terrified, defeated, panicked, or otherwise convinced you are going to die. On your turn, your Move and Action must be used to run away as fast as possible until you are in a good hiding place beyond the sight of any enemy; then you can use your Action on a Skill that allows you to hide more eﬀectively. You also receive a penalty of –10 to all Tests not involving running and hiding.<br><br>You cannot Test to rally from being Broken if you are Engaged with an enemy. If you are unengaged, at the end of each Round, you may attempt a Cool Test to remove a Broken Condition, with each SL removing an extra Broken Condition, and the Difficulty determined by the circumstances you currently find yourself: it is much easier to rally when hiding behind a barrel down an alleyway far from danger (Average +20) than it is when three steps from a slavering Daemon screaming for your blood (Very Hard –30).<br><br>If you spend a full Round in hiding out of line-of-sight of any enemy, you remove 1 Broken Condition.<br><br>Once all Broken Conditions are removed, gain 1 Fatigued Condition.",
  "deafened" : "Whether caused by a loud noise or a blow to the head, you are unable to hear properly. You suﬀer a –10 penalty to all Tests involving hearing, and any opponent attacking you in close combat from the ﬂank or rear gains an extra bonus of +10 to hit you (this bonus does not increase with multiple Deafened Conditions). One Deafened condition is removed at the end of every other Round and is often replaced with tinnitus.",
  "entangled" : "You are wrapped in something restricting your movement; it could be ropes, spider’s webbing, or an opponent’s bulging biceps. On your turn, you may not Move, and all your actions involving movement of any kind suﬀer a penalty of –10 (including Grappling). For your Action, you can remove an Entangled Condition if you win an Opposed Strength Test against the source of the entanglement, with each SL removing an extra Entangled Condition.",
  "fatigued" : "You are exhausted or stressed, and certainly in need of rest. You suﬀer a –10 penalty to all Tests. Removing a Fatigued Condition normally requires rest, a spell, or a divine eﬀect, though in some instances, such as when a Fatigued Condition is caused by carrying too much (see Encumbrance), simply changing your circumstances (carrying fewer trappings, for example) can remove a Condition.",
  "poisoned" : "You have been poisoned or injected with venom. All Tests to remove poison have their difficulty determined by the poison or venom suﬀered. At the end of each Round, lose 1 Wound, ignoring all modifiers. Also, suﬀer a penalty of –10 to all Tests.<br><br>If you reach 0 Wounds when Poisoned, you cannot heal any Wounds until all Poisoned conditions are removed. If you fall Unconscious when Poisoned, make an Endurance Test after a number of Rounds equal to your Toughness Bonus or die horribly. See Injury.<br><br>At the end of each Round, you may attempt an Endurance Test. If successful, remove a Poisoned Condition, with each SL removing an extra Poisoned Condition. A Heal Test provides the same results. Once all Poisoned Conditions are removed, gain 1 Fatigued Condition.",
  "prone" : "You have fallen to the ground, possibly because you have run out of Wounds, you’ve tripped, or because you’ve been hit by something rather large. On your turn, your Move can only be used to stand up or crawl at half your Movement in yards (note: if you have 0 Wounds remaining, you can only crawl). You suﬀer a –20 penalty to all Tests involving movement of any kind, and any opponent trying to strike you in Melee Combat gains +20 to hit you.<br><br>Unlike most other conditions, Prone does not stack — you are either Prone, or you are not. You lose the Prone Condition when you stand up.",
  "stunned" : "You have been struck about the head or otherwise disorientated or confused; your ears are likely ringing, and little makes sense.<br><br>You are incapable of taking an Action on your turn but are capable of half your normal movement. You can defend yourself in opposed Tests — but not with Language (Magick). You also suﬀer a –10 penalty to all Tests. If you have any Stunned Conditions, any opponent trying to strike you in Melee Combat gains +1 Advantage before rolling the attack.<br><br>At the end of each Round, you may attempt a Challenging (+0) Endurance Test. If successful, remove a Stunned Condition, with each SL removing an extra Stunned Condition.<br><br>Once all Stunned Conditions are removed, gain 1 Fatigued Condition if you don’t already have one.",
  "surprised" : "You have been caught unawares and you aren’t at all ready for what’s about to hit you. You can take no Action or Move on your turn and cannot defend yourself in opposed Tests. Any opponent trying to strike you in Melee Combat gains a bonus of +20 to hit.<br><br>The Surprised Condition does not stack, so you do not collect multiple Surprised Conditions, even should you be technically surprised multiple times in a Round.<br><br>At the end of each Round, or after the first attempt to attack you, you lose the Surprised Condition.",
  "unconscious" : "You are knocked out, asleep, or otherwise insensible. You can do nothing on your turn and are completely unaware of your surroundings. Any Melee attack targeting you automatically hits on the location of the attacker’s choice with the maximum possible SL it could score, and also inﬂicts a Critical Wound; or, if the GM prefers, any close combat hit simply kills you. Any ranged combat hit automatically does the same if the shooter is at Point Blank range.<br><br>The Unconscious Condition does not stack — you are either Unconscious, or you are not — so you do not collect multiple Unconscious Conditions.<br><br>Recovering from unconsciousness requires diﬀerent circumstances depending upon why you fell unconscious. Refer to Injury for more on this. If you spend a Resolve point to remove an Unconscious condition, but have not resolved the cause of the incapacitation, you gain another Unconscious Condition at the end of the round. When you lose the Unconscious Condition, you gain the Prone and Fatigued Conditions"
}

class DiceWFRP {
  /**
   * Prepare Test is called by the setup functions for the actors (see setupCharacteristic() for info on their usage)
   * The setup functions give 3 main objects to this function, which it expands with data used by all different
   * types of tests. It renders the dialog and creates the Roll object (rolled in the callback function, located
   * in the "setup" functions). It then calls renderRollCard() to post the results of the test to chat
   *
   * @param {Object} dialogOptions      Dialog template, buttons, everything associated with the dialog
   * @param {Object} testData           Test info: target number, SL bonus, success bonus, etc
   * @param {Object} cardOptions        Chat card template and info
   */
  static prepareTest({dialogOptions, testData, cardOptions, onClose}) {
    let rollMode = game.settings.get("core", "rollMode");

    // Merge input with generic properties constant between all tests
    mergeObject(testData,
    {
      testDifficulty : "challenging",
      testModifier : 0,
      slBonus : 0,
      successBonus : 0,
    });
    mergeObject(dialogOptions.data,
      {
        testDifficulty : "challenging",
        difficultyLabels : CONFIG.difficultyLabels,
        testModifier : dialogOptions.data.advantage * 10 || 0,
        slBonus : dialogOptions.data.slBonus || 0,
        successBonus : 0,
      });
    mergeObject(cardOptions,
      {
        user : game.user._id,
      })

    var roll;
    // If dialogOptions has a rollOverride, use it (spells, weapons, prayers)
    if (dialogOptions.rollOverride)
      roll = dialogOptions.rollOverride;
    else // Otherwise use a generic test
      roll = () =>{
      let roll = DiceWFRP.rollTest(testData);
      if (testData.extra)
        mergeObject(roll, testData.extra);
      DiceWFRP.renderRollCard(cardOptions, roll);
    }

    dialogOptions.data.rollMode = rollMode;
    dialogOptions.data.rollModes = CONFIG.rollModes;

    // Render Test Dialog
    renderTemplate(dialogOptions.template, dialogOptions.data).then(dlg => {
      new Dialog({
          title: dialogOptions.title,
          content: dlg,
          buttons: dialogOptions.buttons,
          close: html => dialogOptions.callback(html, roll)
        }).render(true);
    });
  }


  // Roll a standard Test and determine success
  static rollTest(testData){
    let roll = new Roll("1d100").roll();
    let successBonus = testData.successBonus;
    let slBonus = testData.slBonus;
    let targetNum = testData.target;
    let SL = (Math.floor(targetNum/10) - Math.floor(roll.total/10)) + slBonus;
    let description = "";


    // Test determination logic can be complicated due to SLBonus
    // SLBonus is always applied, but doesn't change a failure to a success or vice versa
    // Therefore, in this case, a positive SL can be a failure and a negative SL can be a success
    // Additionally, the auto-success/failure range can complicate things even more.

    // Failure
    if (roll.total >= 96 || roll.total > targetNum)
    {
      description = "Failure"
      if (roll.total >= 96 && SL > -1)
        SL = -1;

      switch(Math.abs(Number(SL)))
      {
        case 6:
          description = "Astounding " + description;
          break;

        case 5:
        case 4:
          description = "Impressive " + description;
          break;

        case 3:
        case 2:
          break;

        case 1:
        case 0:
          description = "Marginal " + description;
          break;

        default:
          if (Math.abs(Number(SL)) > 6)
            description = "Astounding " + description;
      }
      if (SL > 0)
      {
        description = "Marginal Failure";
        SL = "+" + SL.toString();
      }
      if (SL == 0)
        SL = "-" + SL.toString()

    }
    // Success
    else if (roll.total <= 5 || roll.total <= targetNum)
    {
      description = "Success"
      if (game.settings.get("wfrp4e", "fastSL"))
      {
        let rollString = roll.total.toString();
        if (rollString.length == 2)
          SL = Number(rollString.split('')[0])
        else
          SL = 0;
      }
      SL += successBonus;
      if (roll.total <= 5 && SL < 1)
        SL = 1;

      switch(Math.abs(Number(SL)))
      {
        case 6:
          description = "Astounding " + description;
          break;

        case 5:
        case 4:
          description = "Impressive " + description;
          break;

        case 3:
        case 2:
          break;

        case 1:
        case 0:
          description = "Marginal " + description;
          break;

        default:
          if (Math.abs(Number(SL)) > 6)
            description = "Astounding " + description;
      }
      if (SL < 0)
        description = "Marginal Success";


      if (game.settings.get("wfrp4e", "testAbove100"))
      {
        if (targetNum > 100)
        {
          let addSL = Math.floor((targetNum - 100) / 10)
          SL += addSL;
        }
      }

      if (SL >= 0)
        SL = "+" + SL.toString()

    }

    let rollResults={
      target: targetNum,
      roll: roll.total,
      SL: SL,
      description: description,
      extra : {}
    }

    if (testData.hitLocation)
      rollResults.hitloc = WFRP_Tables.rollTable("hitloc");


      if (testData.hitLocation)
      {
        if (roll.total > targetNum && roll.total % 11 == 0 || roll.total == 100)
          rollResults.extra.fumble = "Fumble";
        else if (roll.total <= targetNum && roll.total % 11 == 0)
          rollResults.extra.critical = "Critical";
      }


    return rollResults;
   }

   // Extend rollTest to account for weapon specifics (criticals, fumbles, etc)
   static rollWeaponTest(testData){
    let weapon = testData.extra.weapon;

     let testResults = this.rollTest(testData);

     console.log(testResults.roll);

     if (testResults.description.includes("Failure"))
     {
       if (testResults.roll % 11 == 0 || testResults.roll == 100 || (weapon.properties.flaws.includes("Dangerous") && testResults.roll.toString().includes("9")))
       {
         testResults.extra.fumble = "Fumble"
         if ((weapon.data.weaponGroup.value == "Blackpowder" ||
             weapon.data.weaponGroup.value== "Engineering" ||
             weapon.data.weaponGroup.value== "Explosives") && testResults.roll % 2 == 0)
          {
          testResults.extra.misfire = "Misfire"
          testResults.extra.misfireDamage = eval(testResults.roll.toString().split('').pop() + weapon.data.damage.value)
          }
       }

       if (weapon.data.weaponGroup.value == "Throwing")
        testResults.extra.scatter = "Scatter";

     }
     else
     {
       if (testResults.roll % 11 == 0)
         testResults.extra.critical = "Critical"

       if (weapon.properties.qualities.includes("Impale") && testResults.roll % 10 == 0)
         testResults.extra.critical = "Critical"
     }
     return testResults;
  }

  // Extend rollTest for casting specifics (miscasts, CN, etc)
   static rollCastTest(testData){
    let spell = testData.extra.spell;
    let miscastCounter = 0;
    let testResults = this.rollTest(testData);

    if (game.settings.get("wfrp4e", "partialChannelling"))
    {
      spell.data.cn.value -= spell.data.cn.SL;
    }
    else if (spell.data.cn.SL >= spell.data.cn.value)
    {
      spell.data.cn.value = 0;
    }
    if (testData.extra.malignantInfluence)
      if (Number(testResults.roll.toString().split('').pop()) == 8)
        miscastCounter++;

    if (spell.data.lore.value == "witchcraft")
      miscastCounter++;

    let slOver = (Number(testResults.SL) - spell.data.cn.value)

    if (testResults.description.includes("Failure")) // Failed Test
    {
      testResults.description = "Casting Failed"
      if (testResults.roll % 11 == 0 || testResults.roll == 100)
        miscastCounter++;
    }
    else if (slOver < 0) // Successful test, but unable to cast
    {
      testResults.description = "Casting Failed"

      // TODO: If no ID
      if ((testResults.roll % 11 == 0)&& !testData.extra.ID)
      {
        testResults.description = "Casting Succeeded"
        testResults.extra.critical = "Critical Cast"
        miscastCounter++;
      }
    }
    else // Successful test, casted
    {
      testResults.description = "Casting Succeeded"
      let overcasts = Math.floor(slOver / 2);
      testResults.overcasts = overcasts;

      // If no ID
      if (testResults.roll % 11 == 0 && !testData.extra.ID)
        miscastCounter++;
    }

    switch (miscastCounter)
    {
      case 1:
        if (testData.extra.ingredient)
          testResults.extra.nullminormis = "Minor Miscast"
        else
          testResults.extra.minormis = "Minor Miscast"
      break;
      case 2:
          if (testData.extra.ingredient)
          {
            testResults.extra.nullmajormis = "Major Miscast"
            testResults.extra.minormis = "Minor Miscast"
          }
         else
           testResults.extra.majormis = "Major Miscast<"
           break;
      case 3:
      testResults.extra.majormis = "Major Miscast"
      break;
    }

    if (testData.extra.ingredient)
      miscastCounter--;
    if (miscastCounter < 0)
      miscastCounter = 0;
    if (miscastCounter > 2)
      miscastCounter = 2

    return testResults;
  }

  // Extend rollTest for channelling specifics (miscasts, CN, etc)
   static rollChannellTest(testData, actor){
    let spell = testData.extra.spell;
    let miscastCounter = 0;
     let testResults = this.rollTest(testData);
     let SL = testResults.SL;

     if (testData.extra.malignantInfluence)
       if (Number(testResults.roll.toString().split('').pop()) == 8)
         miscastCounter++;

      if (spell.data.lore.value == "witchcraft")
        miscastCounter++;

      if (testResults.description.includes("Failure")) // Failed Test
      {
        // Optional Rule: If SL in extended test is -/+0, counts as -/+1
        if (Number(SL) == 0 && game.settings.get("wfrp4e", "extendedTests"))
          SL = -1;

       testResults.description = "Channell Failed"
       if (testResults.roll % 11 == 0 || testResults.roll % 10 == 0 || testResults.roll == 100)
         miscastCounter += 2;
      }
     else
     {
       testResults.description = "Channell Succeeded"

        // Optional Rule: If SL in extended test is -/+0, counts as -/+1
       if (Number(SL) == 0 && game.settings.get("wfrp4e", "extendedTests"))
        SL = 1;

        if (testResults.roll % 11 == 0 && !testData.extra.AA)
       {
         miscastCounter++;
         spell.data.cn.SL = spell.data.cn.value;
         testResults.extra.criticalchannell = "Critical Channell"

       }
     }

     // Add SL to CN and update actor
     spell.data.cn.SL += Number(SL);
     if (spell.data.cn.SL > spell.data.cn.value)
      spell.data.cn.SL = spell.data.cn.value;
    else if (spell.data.cn.SL < 0)
     spell.data.cn.SL = 0;
     actor.updateOwnedItem({id: spell.id , 'data.cn.SL' : spell.data.cn.SL});

     switch (miscastCounter)
     {
       case 1:
         if (testData.extra.ingredient)
           testResults.extra.nullminormis = "Minor Miscast"
         else
           testResults.extra.minormis = "Minor Miscast"
       break;
       case 2:
           if (testData.extra.ingredient)
           {
             testResults.extra.nullmajormis = "Major Miscast"
             testResults.extra.minormis = "Minor Miscast"
           }
          else
            testResults.extra.majormis = "Major Miscast"
            break;
       case 3:
          testResults.extra.majormis = "Major Miscast"
       break;
     }

     if (testData.extra.ingredient)
       miscastCounter--;
     if (miscastCounter < 0)
       miscastCounter = 0;
     if (miscastCounter > 2)
       miscastCounter = 2
     return testResults;
 }

  // Extend rollTest for pray specifics (sin, wrath of the gods, etc)
 static rollPrayTest(testData, actor){
  let prayer = testData.extra.prayer;
   let testResults = this.rollTest(testData);
   let SL = testResults.SL;
  let extensions = 0;
  let currentSin = actor.data.data.status.sin.value;
  testData.extra.sin = currentSin;


   if (testResults.description.includes("Failure"))
   {
     testResults.description = "Prayer Refused"
     let unitResult = Number(testResults.roll.toString().split('').pop())
     if (unitResult == 0)
      unitResult = 10;
     if (testResults.roll % 11 == 0 || unitResult <= currentSin)
       {
         testResults.extra.wrath = "Wrath of the Gods"
         currentSin--;
         if (currentSin < 0)
         currentSin = 0;
        actor.update({"data.status.sin.value" : currentSin});
        }

   }
   else
   {
     testResults.description = "Prayer Granted"
     let unitResult = Number(testResults.roll.toString().split('').pop())
     if (unitResult == 0)
      unitResult = 10;
     if (unitResult <= currentSin)
     {
       testResults.extra.wrath = "Wrath of the Gods"
       currentSin--;
       if (currentSin < 0)
       currentSin = 0;
      actor.update({"data.status.sin.value" : currentSin});
     }
    extensions = Math.floor(SL/2);
   }



   testResults.extensions = extensions;
   return testResults;
}

/** Take roll data and display it in a chat card template
* @param {Object} chatOptions - Object concerning display of the card like the template or which actor is testing
* @param {Object} testData - Test results, values to display, etc.
*/
 static renderRollCard(chatOptions, testData) {
   let chatData = {
     title : chatOptions.title,
     testData : testData
   }

   if ( ["gmroll", "blindroll"].includes(chatOptions.rollMode) ) chatOptions["whisper"] = ChatMessage.getWhisperIDs("GM");
   if ( chatOptions.rollMode === "blindroll" ) chatOptions["blind"] = true;

  // Generate HTML from the requested chat template
  return renderTemplate(chatOptions.template, chatData).then(html => {

    // Emit the HTML as a chat message
    chatOptions["content"] = html;
    chatOptions["type"] = 0;
    ChatMessage.create(chatOptions, false);
    return html;
  });
}



  // To be used in the future for opposed tests
  // static opposeData  = {
  //   opposeStarted : false,
  //   actor : undefined,
  //   rollData : undefined
  // }
  static chatListeners(html) {


    html.on("click", ".condition-chat", ev => {
      let cond = ev.target.text;
      cond = cond.split(" ")[0]
      let condkey = WFRP_Utility.findKey(cond, CONFIG.conditions);
      let condDescr = CONFIG.conditionDescriptions[condkey];
      let messageContent = `<b>${cond}</b><br>${condDescr}`

      let chatOptions = {user : game.user._id, rollMode : game.settings.get("core", "rollMode"), content : messageContent};
      if ( ["gmroll", "blindroll"].includes(chatOptions.rollMode) ) chatOptions["whisper"] = ChatMessage.getWhisperIDs("GM");
      if ( chatOptions.rollMode === "blindroll" ) chatOptions["blind"] = true;
      chatOptions["type"] = 0;
      ChatMessage.create(chatOptions);
    })


    html.on('mousedown', '.table-click', ev => {
      ev.preventDefault();
      let sin = Number($(ev.currentTarget).attr("data-sin"));
      let modifier = sin * 10 || 0;
      let html;
      let messageId = $(ev.currentTarget).parents('.message').attr("data-message-id");
      let senderId = game.messages.get(messageId).user._id;
      let chatOptions = {user : senderId, rollMode : game.settings.get("core", "rollMode")};


      if ( ["gmroll", "blindroll"].includes(chatOptions.rollMode) ) chatOptions["whisper"] = ChatMessage.getWhisperIDs("GM");
      if ( chatOptions.rollMode === "blindroll" ) chatOptions["blind"] = true;

      if (ev.button == 0)
      {
        if ($(ev.currentTarget).attr("data-table") == "misfire")
        {
          let damage = $(ev.currentTarget).attr("data-damage")
          html = "<b>Misfire</b>: Your weapon explodes! Take " + damage + " damage to your primary arm.";
        }
        else if (sin)
          html = WFRP_Tables.formatChatRoll($(ev.currentTarget).attr("data-table"), {modifier: modifier, maxSize: false});
        else
          html = WFRP_Tables.formatChatRoll($(ev.currentTarget).attr("data-table"), {modifier: modifier});

         chatOptions["content"] = html;
        chatOptions["type"] = 0;
        ChatMessage.create(chatOptions);

      }
      else if (ev.button == 2)
      {
        renderTemplate('public/systems/wfrp4e/templates/chat/table-dialog.html').then(html => {
          new Dialog({
            title: "Table Modifier",
            content: html,
            buttons: {
              roll: {
                label: "Roll",
                callback: (html) => {
                  let tableModifier = html.find('[name="tableModifier"]').val();
                  let minOne = html.find('[name="minOne"]').is(':checked');
                  html = WFRP_Tables.formatChatRoll($(ev.currentTarget).attr("data-table"), {modifier: tableModifier, minOne : minOne});
                  chatOptions["content"] = html;
				  chatOptions["type"] = 0;
                  ChatMessage.create(chatOptions);
                }
              },
            },
            default: 'roll'
          }).render(true);
        })
      }



    })
    // Chat card actions
    html.on('click', '.card-buttons button', ev => {
      ev.preventDefault();

      // Extract card data
      let button = $(ev.currentTarget),
          messageId = button.parents('.message').attr("data-message-id"),
          senderId = game.messages.get(messageId).user._id;

      // Confirm roll permission
      if ( !game.user.isGM && ( game.user._id !== senderId )) return;

      // Extract action data
      let action = button.attr("data-action"),
          card = button.parents('.chat-card'),
          actor = game.actors.get(card.attr('data-actor-id'));
      let rollData = { target : Number(card.attr('roll-target')),
           SL : card.attr('roll-SL'),
          result : Number(card.attr('roll-result'))
      };

      if (!this.opposeData.opposeStarted)
      {
        this.opposeData.opposeStarted = true;
        this.opposeData.actor = actor;
        this.opposeData.rollData = rollData;
        let chatOptions = {
          user: senderId,
          speaker: {
            alias: actor.name
          },
          template: "public/systems/wfrp4e/templates/chat/characteristic-roll.html",
        };

        return renderTemplate(chatOptions.template, rollData).then(html =>{

        let index = game.messages.entities.findIndex(e => e.data._id === messageId);
        let m = game.messages.entities[index];
        m.update({content: html}, true).then(message => {
          ui.chat.updateMessage(message);});
        });
    }
    else
    {
      this.opposeData.opposeStarted = false;
      let result = {result:  DiceWFRP.evaluateOpposedTest(actor, rollData)};
      let chatOptions = {
        user: game.user._id,
        template: "public/systems/wfrp4e/templates/chat/opposed-result.html"
      }
      return renderTemplate(chatOptions.template, result).then(html => {
           // Emit the HTML as a chat message
           chatOptions["content"] = html;
           chatOptions["type"] = 0;
           ChatMessage.create(chatOptions, false);
           return html;
      });
    }
    });
    html.on("click", '.item-property', event => {
      event.preventDefault();

      let li = $(event.currentTarget).parents(".chat-card"),
          property = event.target.text,
          properties = mergeObject(WFRP_Utility.qualityList(), WFRP_Utility.flawList()),
          propertyDescr = Object.assign(duplicate(CONFIG.qualityDescriptions), CONFIG.flawDescriptions);
          let propertyKey;
          property = property.replace(/,/g, '').trim();

          propertyKey = WFRP_Utility.findKey(property.split(" ")[0], properties)

          let propertyDescription = `<b>${property}:</b><br>${propertyDescr[propertyKey]}`;
          propertyDescription = propertyDescription.replace("(Rating)", property.split(" ")[1])

      // Toggle summary

      ChatMessage.create({content : propertyDescription, user : game.user._id, type : 0});
    });
  }

  static evaluateOpposedTest(defender, defenderRollData)
  {
    let opposeResult = {};
    let attackerSL = parseInt(this.opposeData.rollData.SL);
    let defenderSL = parseInt(defenderRollData.SL);
    let differenceSL = 0;
    if (attackerSL >= defenderSL)
      {
        differenceSL = attackerSL - defenderSL;
        opposeResult.result = this.opposeData.actor.name + " won by " + differenceSL + " SL";
      }
      else
      {
        differenceSL = defenderSL - attackerSL;
        opposeResult.result = defender.name + " won by " + differenceSL + " SL";
      }
      return opposeResult;
  }
}



/**
 * Activate certain behaviors on FVTT ready hook
 */
Hooks.once("init", () => {
  // fetch ("fgdb.json").then (r => r.json()).then(async records => {
  //   var fgtable = records["tables"]["category"]["id-00001"];
  //   var newtable = {
  //     name : "General Critical Hits",
  //     die : "1d100",
  //     rows : ["-"]
  //   }

  //   for (var fgrow in fgtable["tablerows"])
  //   {
  //     fgrow = fgtable["tablerows"][fgrow];
  //     var from = fgrow.fromrange;
  //     var to = fgrow.torange;
  //     for (var i = from; i <= to; i++)
  //     {
  //       var rowObj = {
  //         wounds : fgrow.results["id-00002"].result,
  //         name : fgrow.results["id-00001"].result,
  //         description : fgrow.results["id-00003"].result,
  //       }
  //       newtable.rows.push(rowObj);
  //     }
  //   }
  //   console.log(JSON.stringify(newtable));
  // })

  // fetch("doomings.txt").then(r => r.text()).then(t => {
  //   let array = t.split("\n").map(function(item) {
  //     return item.substring(3);
  //   });
  //   let table = {rows: [undefined]};
  //   for (let i = 0; i < array.length; i++)
  //   {
  //     table.rows.push({description : array[i]})
  //   }
  //   console.log(JSON.stringify(table));
  // })
  game.socket.emit("getFiles", "systems/wfrp4e/tables", {}, resp => {
    try 
    {
    if (resp.error)
      throw ""
    for (var file of resp.files)
    {
      try {
        if (!file.includes(".json"))
          throw "Not JSON file"
        let filename = file.substring(file.lastIndexOf("/")+1, file.indexOf(".json"));
        fetch(file).then(r=>r.json()).then(async records => {
          WFRP_Tables[filename] = records;
        })
      }
      catch(error) {
       console.error("Error reading " + file + ": " + error)
      }
    }
  }
  catch
  {
    // Do nothing
  }
  })

  WFRP_Tables.scatter = {
    die : "1d10",
    rows : [
      undefined,
      {
        name : "Top Left"
      },
      {
        name : "Top Middle"
      },
      {
        name : "Top Right"
      },
      {
        name : "Center Left"
      },
      {
        name : "Center Right"
      },
      {
        name : "Bottom Left"
      },
      {
        name : "Bottom Middle"
      },
      {
        name : "Bottom Right"
      },
      {
        name : "At your feet"
      },
      {
        name : "At the target's feet"
      },
    ]
  }

  WFRP_Tables.winds = {
    die : "1d10",
    rows : [
      undefined,
      {
        modifier : "-30"
      },
      {
        modifier : "-10"
      },
      {
        modifier : "-10"
      },
      {
        modifier : "0"
      },
      {
        modifier : "0"
      },
      {
        modifier : "0"
      },
      {
        modifier : "0"
      },
      {
        modifier : "+10"
      },
      {
        modifier : "+10"
      },
      {
        modifier : "+30"
      }
    ]
  }

  // IMPORT CODE FOR CAREERS
/* let counter = 0;
  fetch ("careers.json").then(r => r.json()).then(async records => {
    let careerData = {
      data : {}
    };

    for (let careerClass of records) {
      for (let careerGroup of careerClass.CareerPaths) {
        for (let careerTier of careerGroup.Tiers) {
          careerData.name = careerTier.Name;
          careerData.type = "career"
          careerData.data["class.value"] = careerClass.ClassName;
          careerData.data["careergroup.value"] = careerGroup.PathName;
          careerData.data["level.value"] = careerTier.Tier;

          try {
          careerData.data["status.tier"] = careerTier.StatusTier[0].toLowerCase();
          careerData.data["status.standing"] = careerTier.StatusStanding;
          }
          catch{
            careerData.data["status.tier"] = "";
            careerData.data["status.standing"] = 0;
          }
          careerData.data["characteristics"] = [];
          careerData.data["skills"] = [];
          careerData.data["talents"] = [];
          careerData.data["trappings"] = [];
          for (let careerChar of careerTier.CareerCharacteristics){
            let chCounter = 0;
            for (let ch in CONFIG.characteristics){
              if (chCounter == careerChar){
                careerData.data.characteristics.push(ch);
                break;
              }
              chCounter++;
            }
          }
          for (let skill of careerTier.CareerSkills)
            careerData.data.skills.push(skill);
          for (let talent of careerTier.CareerTalents)
            careerData.data.talents.push(talent);
          for (let trappings of careerTier.CareerTrappings)
            careerData.data.trappings.push(trappings);

          let folder = game.folders.entities.find(f => f.name == careerGroup.PathName)
          try {
          careerData.folder = folder.data._id;
          }
          catch{
            careerData.folder = undefined;
          }
          await Item.create(careerData, {displaySheet : false});
        }
    }
  }
  })*/

    // IMPORT CODE FOR TALENTS
 /* fetch ("talents.json").then(r => r.json()).then(async records => {
    let talentData = {
      data : {},
    };
    for (data of records)
{
      talentData.name = data.Name;
      talentData.type = "talent"
      for (let talentMax in CONFIG.talentMax)
        if (CONFIG.talentMax[talentMax] == data.Max)
          talentData.data['max.value'] = talentMax;
      talentData.data["tests.value"] = data.Tests;
      talentData.data["description.value"] = data.Description;
      let folder = game.data.folders.find(f => f.name == "Talents");
      talentData.folder = folder._id;
      await Item.create(talentData, {displaySheet : false});
    }
  })*/

      // IMPORT CODE FOR TRAITS
 /*fetch ("traits.json").then(r => r.json()).then(async records => {
    let traitData = {
      data : {},
    };
    for (data of records)
{
      traitData.name = data.Name;
      traitData.type = "trait"
      traitData.data["description.value"] = data.Description;
      let folder = game.data.folders.find(f => f.name == "Traits");
      traitData.folder = folder._id;
      await Item.create(traitData, {displaySheet : false});
    }
  })*/

  // Register initiative rule
  game.settings.register("wfrp4e", "initiativeRule", {
    name: "Initiative Rules",
    hint: "Configure which method is used to determine who acts first in combat.",
    scope: "world",
    config: true,
    default: "default",
    type: String,
    choices: {
      "default": "Default (Highest to Lowest Initative, Agility Tiebreaks)",
      "sl": "Roll an Initiative test, higher SL goes first",
      "d10Init": "Roll a d10 and add Initiative, higher goes first",
      "d10InitAgi": "Roll a d10, add Initiative Bonus and Agility Bonus, higher goes first"
    },
    onChange: rule => _setWfrp4eInitiative(rule)
  });
  _setWfrp4eInitiative(game.settings.get("wfrp4e", "initiativeRule"));


  function _setWfrp4eInitiative(initMethod)
  {
    let formula;
    switch (initMethod)
    {
      case "default":
      formula = "@characteristics.i.value + @characteristics.ag.value/100";
      break;

      case "sl":
      formula = "(Math.floor(@characteristics.i.value / 10) - Math.floor(1d100/10))"
      break;

      case "d10Init":
      formula = "1d10 + @characteristics.i.value"
      break;

      case "d10InitAgi":
      formula = "1d10 + @characteristics.i.bonus + @characteristics.ag.bonus"
      break;
    }

    let decimals = (initMethod == "default") ? 2 : 0;
    CONFIG.initiative = {
      formula: formula,
      decimals: decimals
    }
  }


   // Register Advantage cap
   game.settings.register("wfrp4e", "capAdvantageIB", {
     name: "Cap Advantage at IB",
     hint: "Sets the max value of Advantage as the character's Initiative Bonus",
     scope: "world",
     config: true,
     default: false,
     type: Boolean
   });

  // Register Fast SL rule
  game.settings.register("wfrp4e", "fastSL", {
    name: "Fast SL",
    hint: "Determine SL with the Fast SL optional rule as described on page 152",
    scope: "world",
    config: true,
    default: false,
    type: Boolean
  });

  // Register Tests above 100% Rule
  game.settings.register("wfrp4e", "testAbove100", {
    name: "Tests Above 100%",
    hint: "Use optional rule Tests Above 100% as described on p 151. A successful Test gains +1 SL for each full 10% a tested Characteristic or Skill exceeds 100%",
    scope: "world",
    config: true,
    default: false,
    type: Boolean
  });


    // Register Extended Tests
    game.settings.register("wfrp4e", "extendedTests", {
      name: "Extended Tests and 0 SL",
      hint: "Rolling a +/- 0 on Extended Tests (currently only Channelling) results in a +1/-1 respectively (p155).",
      scope: "world",
      config: true,
      default: false,
      type: Boolean
    });

    // Register Defensive auto-fill
    game.settings.register("wfrp4e", "defensiveAutoFill", {
      name: "Defensive Auto Populate",
      hint: "Wielding Defensive weapons automatically fills 'SL Bonus' in roll dialogs for melee weapons. This only occurs if it is not the actor's turn.",
      scope: "world",
      config: true,
      default: true,
      type: Boolean
    });

    // Register NPC Species Randomization
    game.settings.register("wfrp4e", "npcSpeciesCharacteristics", {
      name: "Set Average NPC Characteristics",
      hint: "Entering a recognized species value for an NPC automatically sets their characteristics to the average value for the species",
      scope: "world",
      config: true,
      default: true,
      type: Boolean
    });

    // Register Partial Channelling
    game.settings.register("wfrp4e", "partialChannelling", {
      name: "Partial Channelling",
      hint: "A common house rule that improves the flexibility of Channelling. Instead of requiring the SL to reach the spell's CN, you can instead cast at anytime with the CN reduced by the SL gained so far.",
      scope: "world",
      config: true,
      default: false,
      type: Boolean
    });

    // Register Defensive auto-fill
    game.settings.register("wfrp4e", "statusOnTurnStart", {
      name: "Show Combatant Status on Turn Start",
      hint: "When a Combatant starts their turn, their status is shown (Conditions and Modifiers). This status message is identical to the one shown from right clicking the combatant.",
      scope: "world",
      config: true,
      default: true,
      type: Boolean
    });


    // Register Partial Channelling
    game.settings.register("wfrp4e", "focusOnTurnStart", {
      name: "Focus on Turn Start",
      hint: "When advancing the combat tracker, focus on the token that's going next.",
      scope: "world",
      config: true,
      default: true,
      type: Boolean
    });

  // Pre-load templates
  loadTemplates([
    "public/systems/wfrp4e/templates/actors/actor-attributes.html",
    "public/systems/wfrp4e/templates/actors/actor-abilities.html",
    "public/systems/wfrp4e/templates/actors/actor-main.html",
    "public/systems/wfrp4e/templates/actors/actor-combat.html",
    "public/systems/wfrp4e/templates/actors/actor-biography.html",
    "public/systems/wfrp4e/templates/actors/actor-inventory.html",
    "public/systems/wfrp4e/templates/actors/actor-skills.html",
    "public/systems/wfrp4e/templates/actors/actor-magic.html",
    "public/systems/wfrp4e/templates/actors/actor-religion.html",
    "public/systems/wfrp4e/templates/actors/actor-talents.html",
    "public/systems/wfrp4e/templates/actors/actor-classes.html",
    "public/systems/wfrp4e/templates/actors/actor-notes.html",
    "public/systems/wfrp4e/templates/actors/npc-main.html",
    "public/systems/wfrp4e/templates/actors/npc-notes.html",
    "public/systems/wfrp4e/templates/actors/creature-main.html",
    "public/systems/wfrp4e/templates/actors/creature-notes.html",
    "public/systems/wfrp4e/templates/actors/creature-main.html",
    "public/systems/wfrp4e/templates/chat/dialog-constant.html",
    "public/systems/wfrp4e/templates/chat/test-card.html",
    "public/systems/wfrp4e/templates/items/item-header.html",
    "public/systems/wfrp4e/templates/items/item-description.html",
  ]);
});

Hooks.on("ready", async () => {


  let activeModules = game.settings.get("core", "moduleConfiguration");

  for (let m in activeModules)
  {
    let module;
    if (activeModules[m])
    {
      game.socket.emit("getFiles", `modules/${m}/tables`, {}, resp => {
        try 
        {
        if (resp.error)
          throw ""
        for (var file of resp.files)
        {
          try {
            if (!file.includes(".json"))
              throw "Not JSON file"
            let filename = file.substring(file.lastIndexOf("/")+1, file.indexOf(".json"));

            fetch(file).then(r=>r.json()).then(async records => {
             WFRP_Tables[filename] = records;
            })
          }
          catch(error) {
           console.error("Error reading " + file + ": " + error)
          }
        }
      }
      catch
      {
        // Do nothing
      }
      })
    }
  }
})

/**
 * Activate certain behaviors on Canvas Initialization hook
 */
Hooks.on("canvasInit", async () => {

  // let pack = game.packs.find(p => p.collection == "wfrp4e.trappings")
  // let list = await pack.getIndex();
  // let pathList = [];
  // await game.socket.emit("getFiles", "systems/wfrp4e/icons/equipment", {}, async resp => {
  //   for (var folder of resp.dirs)
  //   {
  //     await game.socket.emit("getFiles", folder, {}, async respItems => {
  //       for (let file of respItems.files)
  //         pathList.push(file);
  //     })
  //   }
  // })  
  // for (let item of list)
  // {
  //   let name = item.name.toLowerCase().trim().replace(/,/g, '').replace(/ /g, '-').replace("/", '-')

  //   let img = pathList.find(p =>p.includes(name));
  //   if (!img)
  //     console.log(name);
  //   await pack.updateEntity({"_id": item.id, "img" : img});
  // }
  // for (let item of list)
  // {
  //   let name = item.name.toLowerCase().trim().replace(/,/g, '').replace(/ /g, '-').replace(/ /g, '-')



  //   let img = pathList.find(p =>p.includes(name));
  //   if (!img)
  //     console.log(name);
  //   await pack.updateEntity({"_id": item.id, "img" : img});
  // }

  // for (let item of list)
  // {
  //   let name = item.name.toLowerCase().trim().replace(/,/g, '').replace(/ /g, '-').replace(/ /g, '-')


  //   let img = pathList.find(p =>p.includes(name));
  //   if (!img)
  //     console.log(name);
  //   await pack.updateEntity({"_id": item.id, "img" : img});
  // }
    
  //  let pack = game.packs.find(p => p.collection == "world.arcanecareers")
  //  let list = await pack.getIndex();
  //  for (let skill of list)
  //  {
  //   let item = await pack.getEntity(skill.id);
  //   item.data.data.skills[0] = item.data.data.skills[0].replace("Channeling", "Channelling");
  //   console.log(item);
  //   await pack.updateEntity(item.data);
  //  }

  // pack = game.packs.find(p => p.collection == "world.spells")
  // let list = await pack.getIndex();
  // let weapons = game.items.entities.filter(x => x.type == "spell");
  // for (let wep of weapons)
  // {
  //   await pack.createEntity(wep.data);
  // }

  /**
   * Double every other diagonal movement
   */
  SquareGrid.prototype.measureDistance = function(p0, p1) {
    let gs = canvas.dimensions.size,
        ray = new Ray(p0, p1),
        nx = Math.abs(Math.ceil(ray.dx / gs)),
        ny = Math.abs(Math.ceil(ray.dy / gs));

    // Get the number of straight and diagonal moves
    let nDiagonal = Math.min(nx, ny),
        nStraight = Math.abs(ny - nx);

    let nd10 = Math.floor(nDiagonal / 2);
    let spaces = (nd10 * 2) + (nDiagonal - nd10) + nStraight;
    return spaces * canvas.dimensions.distance;


  }
});

Hooks.on("chatMessage", (html, content, msg) => {
  content = content.toLowerCase();

  let rollMode = game.settings.get("core", "rollMode");
  if ( ["gmroll", "blindroll"].includes(rollMode) ) msg["whisper"] = ChatMessage.getWhisperIDs("GM");
  if ( rollMode === "blindroll" ) msg["blind"] = true;
  msg["type"] = 0;

  let command = content.split(" ").map(function(item) {
    return item.trim();
  })
  if (command[0] == "/table")
  {
    if (command.length == 1)
      msg.content = WFRP_Tables.formatChatRoll("menu")
    else
    {
      modifier = parseInt(command[2]);
      msg.content = WFRP_Tables.formatChatRoll(command[1], {modifier : modifier})
    }
	ChatMessage.create(msg);
	return false;
  }

  else if (command[0] == "/cond")
  {
    let conditionInput = command[1].toLowerCase();
    let condList = Object.keys(CONFIG.conditions);
    let match = [];
    for (let cond of condList)
    {
      let percentage = 0;
      let matchCounter = 0;
      for (let i = 0; i < cond.length; i++)
      {
        if (cond[i] == conditionInput[i])
        {
          matchCounter++;
        }
      }
      percentage = matchCounter / cond.length;
      match.push(percentage);
    }
    let maxIndex = match.indexOf(Math.max.apply(Math, match));
    let description = CONFIG.conditionDescriptions[condList[maxIndex]];
    let name = CONFIG.conditions[condList[maxIndex]];

    msg.content = `<b>${name}</b><br>${description}`
	ChatMessage.create(msg);
	return false;
  }

});

Hooks.on("renderChatMessage", async (html, content, msg) => {
    if (!html.alias)
      return

    let cardContent = msg.children(".message-header").html()

});

Hooks.on("getActorDirectoryEntryContext", async (html, options) => {
  options.push( 
  {
    name : "Add Basic Skills",
    condition: true,
    icon: '<i class="fas fa-plus"></i>',
    callback: target => {
      const actor = game.actors.get(target.attr('data-entity-id'));
      actor.addBasicSkills();
    }
    
  })
})

/**
 * Extend the base Actor class to implement additional logic specialized for D&D5e.
 */
class ActorWfrp4e extends Actor {

  // Give new actor all Basic skills
  static async create(data, options) {
    if (data.items) // If the created actor has items (only applicable to duplicated actors) bypass the new actor creation logic
    {
      super.create(data, options);
      return
    }

    if (data.type == "character")
    {
      let id = 1;
      const pack = game.packs.find(p => p.collection == "wfrp4e.skills")
      let skills = [];
      await pack.getIndex().then(index => skills = index);
      data.items = [];
      for (let sk of skills)
      {
        let skillItem = undefined;
        await pack.getEntity(sk.id).then(skill => skillItem = skill);
        skillItem.data.id = id;
        id++;
        if (skillItem.data.data.advanced.value == "bsc" && skillItem.data.data.grouped.value == "noSpec")
          data.items.push(skillItem.data);
        else if (skillItem.data.data.advanced.value == "bsc")
        {
          let startParen = skillItem.data.name.indexOf("(")
          skillItem.data.name = skillItem.data.name.substring(0, startParen).trim();
          if (data.items.filter(x => x.name.includes(skillItem.data.name)).length <= 0)
            data.items.push(skillItem.data);
        }
      }
     // Default auto calculation to true
      data.flags =
      {
        autoCalcRun :  true,
        autoCalcWalk :  true,
        autoCalcWounds :  true,
        autoCalcCritW :  true,
        autoCalcCorruption :  true,
        autoCalcEnc :  true
      }

      const trappings = game.packs.find(p => p.collection == "wfrp4e.trappings")
      let trappingsIndex = [];
      await trappings.getIndex().then(index => trappingsIndex = index);

      let money = trappingsIndex.filter (t => t.name.toLowerCase() == "gold crown" || t.name.toLowerCase() == "silver shilling" || t.name.toLowerCase() == "brass penny")

      for (let m of money)
      {
        let moneyItem = await trappings.getEntity(m.id);
        moneyItem.data.id = id;
        id++;
        moneyItem.data.data.quantity.value = 0;
        data.items.push(moneyItem.data);
      }
      super.create(data, options);

    }

    else if (data.type == "npc" || data.type == "creature")
    {
      new Dialog({
        title: "Add Basic Skills",
        content: '<p>Add Basic Skills?</p>',
        buttons: {
          yes: {
            label: "Yes",
            callback: async dlg => {
              let id = 1;
              const pack = game.packs.find(p => p.collection == "wfrp4e.skills")
              let skills = [];
              await pack.getIndex().then(index => skills = index);
              data.items = [];
              for (let sk of skills)
              {
                let skillItem = undefined;
                await pack.getEntity(sk.id).then(skill => skillItem = skill);
                skillItem.data.id = id;
                id++;
                if (skillItem.data.data.advanced.value == "bsc" && skillItem.data.data.grouped.value == "noSpec")
                  data.items.push(skillItem.data);
                else if (skillItem.data.data.advanced.value == "bsc")
                {
                  let startParen = skillItem.data.name.indexOf("(")
                  skillItem.data.name = skillItem.data.name.substring(0, startParen).trim();
                  if (data.items.filter(x => x.name.includes(skillItem.data.name)).length <= 0)
                    data.items.push(skillItem.data);
                }
              }
              data.flags =
              {
                autoCalcRun :  true,
                autoCalcWalk :  true,
                autoCalcWounds :  true,
                autoCalcCritW :  true,
                autoCalcCorruption :  true,
                autoCalcEnc :  true
              }
              const trappings = game.packs.find(p => p.collection == "wfrp4e.trappings")
              let trappingsIndex = [];
              await trappings.getIndex().then(index => trappingsIndex = index);

              let money = trappingsIndex.filter (t => t.name.toLowerCase() == "gold crown" || t.name.toLowerCase() == "silver shilling" || t.name.toLowerCase() == "brass penny")

              for (let m of money)
              {
                let moneyItem = await trappings.getEntity(m.id);
                moneyItem.data.id = id;
                id++;
                moneyItem.data.data.quantity.value = 0;
                data.items.push(moneyItem.data);
              }
              super.create(data, options);
            }
          },
          no: {
            label: "No",
            callback: async dlg => {
              data.flags =
              {
                autoCalcRun :  true,
                autoCalcWalk :  true,
                autoCalcWounds :  true,
                autoCalcCritW :  true,
                autoCalcCorruption :  true,
                autoCalcEnc :  true
              }
              super.create(data, options);
            }
          },
        },
        default: 'yes'
      }).render(true);
    }
    else
    {
      data.flags =
      {
        autoCalcRun :  true,
        autoCalcWalk :  true,
        autoCalcWounds :  true,
        autoCalcCritW :  true,
        autoCalcCorruption :  true,
        autoCalcEnc :  true
      }
      super.create(data, options);
    }
  }
  // Calculate dynamic data like Characteristic totals and movemen values
  prepareData(actorData) {
    try {
    actorData = super.prepareData(actorData);
    const data = actorData.data;

    for (let ch of Object.values(data.characteristics))
    {
      ch.value = ch.initial + ch.advances;
      ch.bonus = Math.floor(ch.value / 10)
    }

    // Prepare Character data
    if ( actorData.type === "character" ) this._prepareCharacterData(data);
    else if ( actorData.type === "npc" ) this._prepareNPCData(data);

    if (actorData.flags.autoCalcWalk)
      data.details.move.walk = parseInt(data.details.move.value)* 2;
    if (actorData.flags.autoCalcRun)
      data.details.move.run = parseInt(data.details.move.value) * 4;

    if (actorData.flags.autoCalcEnc)
    {
     actorData.data.status.encumbrance.max = data.characteristics.t.bonus + data.characteristics.s.bonus;
    }

    if (game.settings.get("wfrp4e", "capAdvantageIB"))
      actorData.data.status.advantage.max = data.characteristics.i.bonus
    else
      actorData.data.status.advantage.max = 10;


    return actorData;
    }
    catch(error)
    {
      console.error("Something went wrong with preparing actor data: " + error)
      ui.notifications.error("Something went wrong with preparing actor data: " + error)
      if (error.includes("max"))
        this.actor.update({"data.encumbrance" : {max: 0, current: 0, type: "Number", label : "Encumbrance"}}) // Adds compatibility with alpha - TODO: Remove

    }

  }


  /**
   * Prepare Character type specific data
   */
  _prepareCharacterData(data) {

    data.details.experience.current = data.details.experience.total - data.details.experience.spent;

  }


  /**
   * Prepare NPC type specific data
   */
  _prepareNPCData(data) {

  }

  /* --------------------------------------------------------------------------------------------------------- */
  /* Rolls
  /*
  /* All "setup______" functions gather the data needed to roll a certain test. These are in 3 main objects.
  /* These 3 objects are then given to DiceWFRP.prepareTest(), see that function for its usage.
  /*
  /* The 3 Main objects:
  /* testData - Data associated with modifications to rolling the test itself, or results of the test.
  /*            Examples of this are whether hit locations are found, Weapon qualities that may cause
                criticals/fumbles more often or ingredients for spells that cancel miscasts.
     dialogOptions - Data for rendering the dialog that's important for a specific test type.
                     Example: when casting or channelling, there should be an option for Malignant
                     Influences, but only for those tests.
     cardOptions - Which card to use, the title of the card, the name of the actor, etc.
  /* --------------------------------------------------------------------------------------------------------- */


  /**
   * Setup a characteristic test.
   * Prompt the user for input on which variety of roll they want to do.
   * @param {String} characteristicId     The characteristic id (e.g. "ws")
   */
  setupCharacteristic(characteristicId) {
    let char = this.data.data.characteristics[characteristicId];
    let title = char.label + " Test";
    let testData = {
      target : char.value,
      hitLocation : false
    };

    // Default a WS or BS test to use hit locations
    if (characteristicId == "ws" || characteristicId == "bs")
    {
      testData.hitLocation = true;
    }

    let dialogOptions = {
      title: title,
      template : "/public/systems/wfrp4e/templates/chat/characteristic-dialog.html",
      buttons : {
        rollButton : {
          label: "Roll"
        }
      },
      // class: "red",
      data : {
        hitLocation : testData.hitLocation,
        talents : this.data.flags.talentTests,
        advantage : this.data.data.status.advantage.value || 0
      },
      callback : (html, roll) => {
        cardOptions.rollMode = html.find('[name="rollMode"]').val();
        testData.testModifier = Number(html.find('[name="testModifier"]').val());
        testData.testDifficulty = CONFIG.difficultyModifiers[html.find('[name="testDifficulty"]').val()];
        testData.successBonus = Number(html.find('[name="successBonus"]').val());
        testData.slBonus = Number(html.find('[name="slBonus"]').val());
        testData.target = testData.target + testData.testModifier + testData.testDifficulty;
        testData.hitLocation = html.find('[name="hitLocation"]').is(':checked');
        let talentBonuses = html.find('[name = "talentBonuses"]').val();
        testData.successBonus += talentBonuses.reduce(function (prev, cur){
          return prev + Number(cur)
        }, 0)
        roll();
        }
    };

    let cardOptions = {
      actor : this.data.id,
      speaker: {
        alias: this.data.name,
      },
      title: title,
      template : "public/systems/wfrp4e/templates/chat/characteristic-card.html"
    }
    // Call the roll helper utility
    DiceWFRP.prepareTest({
      dialogOptions : dialogOptions,
      testData : testData,
      cardOptions : cardOptions
    });
  }

  /* -------------------------------------------- */

  /**
   * Setup a Skill Test
   * @param skill {object}  The Skill Object owned by a character
   */
  setupSkill(skill) {
    let char = this.data.data.characteristics[skill.data.characteristic.value];
    let title = skill.name + " Test";
    let testData = {
      target : char.value + skill.data.advances.value,
      hitLocation : false
    };

    // Default hit location to true if WS, BS, Melee, or Ranged is tested
    if (skill.data.characteristic.value == "ws" ||
        skill.data.characteristic.value == "bs" ||
        skill.name.includes("Melee") ||
        skill.name.includes("Ranged"))
    {
      testData.hitLocation = true;
    }

    let dialogOptions = {
      title: title,
      template : "/public/systems/wfrp4e/templates/chat/skill-dialog.html",
      buttons : {
        rollButton : {
          label: "Roll"
        }
      },
      data : {
        hitLocation : testData.hitLocation,
        talents : this.data.flags.talentTests,
        characteristicList : CONFIG.characteristics,
        characteristicToUse : skill.data.characteristic.value,
        advantage : this.data.data.status.advantage.value || 0
      },
      callback : (html, roll) => {
        cardOptions.rollMode = html.find('[name="rollMode"]').val();
        testData.testModifier = Number(html.find('[name="testModifier"]').val());
        testData.testDifficulty = CONFIG.difficultyModifiers[html.find('[name="testDifficulty"]').val()];
        testData.successBonus = Number(html.find('[name="successBonus"]').val());
        testData.slBonus = Number(html.find('[name="slBonus"]').val());
        let characteristicToUse = html.find('[name="characteristicToUse"]').val();
        testData.target = this.data.data.characteristics[characteristicToUse].value
                             + testData.testModifier
                             + testData.testDifficulty
                             + skill.data.advances.value;
        testData.hitLocation = html.find('[name="hitLocation"]').is(':checked');
        let talentBonuses = html.find('[name = "talentBonuses"]').val();
        testData.successBonus += talentBonuses.reduce(function (prev, cur){
          return prev + Number(cur)
        }, 0)
        roll();
        }
    };
    let cardOptions = {
      actor : this.data.id,
      speaker: {
        alias: this.data.name,
      },
      title: title,
      template : "public/systems/wfrp4e/templates/chat/skill-card.html"
    }
    // Call the roll helper utility
    DiceWFRP.prepareTest({
      dialogOptions : dialogOptions,
      testData : testData,
      cardOptions : cardOptions});
  }

    /**
   * Roll a Weapon Test
   * @param weapon {Object}   Weapon being used
   * @param event {Object}    Event fired to initiate the roll
   */
  setupWeapon(weapon, event) {
    let skillCharList = [];
    let ammo;
    let slBonus = 0 // Used when wielding defensive weapons
    let title = "Weapon Test - " + weapon.name;
    if (event.attackType == "melee")
    {
      // If Melee, default to Weapon Skill, but check to see if the actor has the specific skill for the weapon
      skillCharList.push("Weapon Skill")
      for (let meleeSkill of this.data.flags.combatSkills)
        if (meleeSkill.name.toLowerCase().includes("melee"))
          skillCharList.push(meleeSkill.name);
      
      if (game.settings.get("wfrp4e", "defensiveAutoFill") && (game.combat && game.combat.data.round != 0 && game.combat.turns))
      {
        // Defensive is only automatically used if there is a current combat, AND it is not the character's turn

        try 
        {
          let currentTurn = game.combat.turns.find(t => t.active)

          if (this.data.token.actorLink)
          {
            if (this.data.token != currentTurn.actor.data.token)
              slBonus = this.data.flags.defensive;
          }
          else
          {
            if (currentTurn.tokenId != this.token.id)
              slBonus = this.data.flags.defensive;
          }
        }
        catch
        {
          slBonus = 0;
        }
      }
    }


    if (event.attackType == "ranged")
    {
      // If Ranged, default to Ballistic Skill, but check to see if the actor has the specific skill for the weapon
      skillCharList.push("Ballistic Skill")
      if (weapon.data.weaponGroup.value != "throwing" && weapon.data.weaponGroup.value != "explosives" && weapon.data.weaponGroup.value != "entangling")
      {
        // Check to see if they have ammo
        ammo = this.items.find(i => i.id == weapon.data.currentAmmo.value);
        if (!ammo || weapon.data.currentAmmo.value == 0 || ammo.data.quantity.value == 0)
        {
          ui.notifications.error("No Ammo!")
          return
        }
      }
      else if (weapon.data.quantity.value == 0)
      {
        ui.notifications.error("No Ammo!")
        return;
      }
      else
      {
        ammo = weapon;
      }
      for (let rangedSkill of this.data.flags.combatSkills)
        if (rangedSkill.name.toLowerCase().includes("ranged"))
          skillCharList.push(rangedSkill.name);
    }
    let testData = {
      target : 0,
      hitLocation : true,
      extra : {
        weapon : weapon,
        ammo : ammo,
        attackType : event.attackType
      }
    };

    // Default the selection to the specific skill (so user doesn't have to change it to the better option every time)
    let defaultSelection = CONFIG.groupToType[weapon.data.weaponGroup.value] + " (" + CONFIG.weaponGroups[weapon.data.weaponGroup.value] + ")";

    let dialogOptions = {
      title: title,
      template : "/public/systems/wfrp4e/templates/chat/weapon-dialog.html",
      buttons : {
        rollButton : {
          label: "Roll"
        }
      },
      data : {
        hitLocation : testData.hitLocation,
        talents : this.data.flags.talentTests,
        skillCharList : skillCharList,
        slBonus : slBonus || 0,
        defaultSelection : skillCharList.indexOf(defaultSelection),
        advantage : this.data.data.status.advantage.value || 0
      },
      callback : (html, roll) => {
        cardOptions.rollMode = html.find('[name="rollMode"]').val();
        testData.testModifier = Number(html.find('[name="testModifier"]').val());
        testData.testDifficulty = CONFIG.difficultyModifiers[html.find('[name="testDifficulty"]').val()];
        testData.successBonus = Number(html.find('[name="successBonus"]').val());
        testData.slBonus = Number(html.find('[name="slBonus"]').val());
        let skillSelected = skillCharList[Number(html.find('[name="skillSelected"]').val())];
        if (skillSelected == "Weapon Skill" || skillSelected == "Ballistic Skill")
        {
          // If using only a characteristic, delete all qualities, set target number to characteristic value + modifiers
          testData.extra.weapon = WFRP_Utility._prepareWeaponCombat(this.data, weapon)
          //testData.extra.weapon.properties.flaws = testData.extra.weapon.properties.flaws.join(", ")
          testData.extra.weapon.properties.qualities = [];

          if (testData.extra.weapon.data.weaponGroup.value == "Flail")
          {
            if (!testData.extra.weapon.properties.flaws.includes("Dangerous"))
              testData.extra.weapon.properties.flaws.push("Dangerous")
          }

          if (skillSelected == "Weapon Skill")
            testData.target = this.data.data.characteristics.ws.value
          else if (skillSelected == "Ballistic Skill")
            testData.target = this.data.data.characteristics.bs.value

          testData.target += testData.testModifier + testData.testDifficulty;
        }
        else
        {
          // If using the appropriate skill, set the target number to characteristic value + advances + modifiers
          let skillUsed = this.data.flags.combatSkills.find(x=> x.name.toLowerCase() == skillSelected.toLowerCase())
          testData.extra.weapon = WFRP_Utility._prepareWeaponCombat(this.data, weapon)
         //testData.extra.weapon.properties.flaws = testData.extra.weapon.properties.flaws.join (", ")
         //testData.extra.weapon.properties.qualities = testData.extra.weapon.properties.qualities.join (", ")

          testData.target = this.data.data.characteristics[skillUsed.data.characteristic.value].value
                                                                              + testData.testModifier
                                                                              + testData.testDifficulty
                                                                              + skillUsed.data.advances.value;
        }

        testData.hitLocation = html.find('[name="hitLocation"]').is(':checked');
        let talentBonuses = html.find('[name = "talentBonuses"]').val();

        // Aggregate all talent bonuses selected and add that to successBonus
        testData.successBonus += talentBonuses.reduce(function (prev, cur){
          return prev + Number(cur)
        }, 0)
        // Perform the d100 roll
        roll();

        // Reduce ammo if necessary
        if (ammo && skillSelected != "Weapon Skill" && weapon.data.weaponGroup != "entangling")
        {
          ammo.data.quantity.value--;
          this.updateOwnedItem({id: ammo.id, "data.quantity.value" : ammo.data.quantity.value });
        }
      },
      // Override the default test evaluation to use weaponTest specific function
      rollOverride : () => {
        let roll = DiceWFRP.rollWeaponTest(testData);
        if (testData.extra)
          mergeObject(roll, testData.extra);
        DiceWFRP.renderRollCard(cardOptions, roll);
      }
    };
    let cardOptions = {
      actor : this.data.id,
      speaker: {
        alias: this.data.name,
      },
      title: title,
      template : "public/systems/wfrp4e/templates/chat/weapon-card.html",
    }
    // Call the roll helper utility
    DiceWFRP.prepareTest({
      dialogOptions : dialogOptions,
      testData : testData,
      cardOptions : cardOptions});
  }

  // Roll spell Dialog - choose between Casting or Channelling
  spellDialog(spell, options) {
    renderTemplate("public/systems/wfrp4e/templates/chat/cast-channel-dialog.html").then(dlg => {
      new Dialog({
        title: "Cast or Channell",
        content: dlg,
        buttons: {
          cast: {
            label: "Cast",
            callback: btn => {
              this.setupCast(spell, options);
            }
          },
          channell: {
            label: "Channell",
            callback: btn => {
              this.setupChannell(spell, options);
            }
          },
        },
        default: 'cast'
      }).render(true);
    })
  }

  /**
   * Setup a Cast Test
   * @param spell {Object}   Spell being cast
   */
  setupCast(spell) {
    let title = "Casting Test - " + spell.name;
    let castSkills = [{key : "int", name : "Intelligence"}]
    castSkills = castSkills.concat(this.items.filter(i => i.name.toLowerCase() == "language (magick)" && i.type == "skill"))
    let defaultSelection = castSkills.findIndex(i => i.name.toLowerCase() == "language (magick)")
    let instinctiveDiction = (this.data.flags.talentTests.findIndex(x=>x.talentName.toLowerCase() == "instinctive diction") > -1) // instinctive diction boolean

    let preparedSpell = WFRP_Utility._prepareSpellOrPrayer(this.data, spell);
    let testData = {
      target : 0,
      hitLocation : true,
      extra : {
        spell : preparedSpell,
        malignantInfluence : false,
        ingredient : false,
        ID : instinctiveDiction
      }
    };

    let dialogOptions = {
      title: title,
      template : "/public/systems/wfrp4e/templates/chat/spell-dialog.html",
      buttons : {
        rollButton : {
          label: "Roll"
        },
      },
      data : {
        hitLocation : testData.hitLocation,
        malignantInfluence : testData.malignantInfluence,
        talents : this.data.flags.talentTests,
        advantage : this.data.data.status.advantage.value || 0,
        defaultSelection : defaultSelection,
        castSkills : castSkills
      },
      callback : (html, roll) => {
        cardOptions.rollMode = html.find('[name="rollMode"]').val();
        testData.testModifier = Number(html.find('[name="testModifier"]').val());
        testData.testDifficulty = CONFIG.difficultyModifiers[html.find('[name="testDifficulty"]').val()];
        testData.successBonus = Number(html.find('[name="successBonus"]').val());
        testData.slBonus = Number(html.find('[name="slBonus"]').val());

        let skillSelected = castSkills[Number(html.find('[name="skillSelected"]').val())];

        if (skillSelected.key != "int")
        {
          testData.target = this.data.data.characteristics[skillSelected.data.characteristic.value].value
          + skillSelected.data.advances.value
          + testData.testDifficulty
          + testData.testModifier;
        }
        else
        {
          testData.target = this.data.data.characteristics.int.value
          + testData.testDifficulty
          + testData.testModifier;
        }

        testData.hitLocation = html.find('[name="hitLocation"]').is(':checked');
        testData.extra.malignantInfluence = html.find('[name="malignantInfluence"]').is(':checked');
        let talentBonuses = html.find('[name = "talentBonuses"]').val();
        testData.successBonus += talentBonuses.reduce(function (prev, cur){
          return prev + Number(cur)
        }, 0)



        // Find ingredient being used, if any
        let ing = this.items.find(i => i.id == testData.extra.spell.data.currentIng.value)

        if (!ing || ing.data.quantity.value <= 0)
          testData.extra.ingredient = false;
        else
        {
          // Decrease ingredient quantity
          testData.extra.ingredient = true;
          ing.data.quantity.value--;
          this.updateOwnedItem(ing);
        }
        roll();
        },
        // Override generic roll with cast specific roll
        rollOverride : () =>
        {
          let roll = DiceWFRP.rollCastTest(testData);
          if (testData.extra)
            mergeObject(roll, testData.extra);
          DiceWFRP.renderRollCard(cardOptions, roll);
          this.updateOwnedItem({id: spell.id, 'data.cn.SL' : 0});
          // Update spell to reflect SL from channelling resetting to 0
        }
    };
    let cardOptions = {
      actor : this.data.id,
      speaker: {
        alias: this.data.name,
      },
      title: title,
      template : "public/systems/wfrp4e/templates/chat/spell-card.html"
    }
    // Call the roll helper utility
    DiceWFRP.prepareTest({
      dialogOptions : dialogOptions,
      testData : testData,
      cardOptions : cardOptions});
  }

 /**
   * Setup a Channelling Test
   * @param spell {Object}   Spell being channelled
   */
  setupChannell(spell) {
    let title = "Channelling Test - " + spell.name;
    let channellSkills = [{key : "wp", name : "Willpower"}]
    channellSkills = channellSkills.concat(this.items.filter(i => i.name.toLowerCase().includes("channel") && i.type == "skill"))
    let spellLore = spell.data.lore.value;
    let defaultSelection = channellSkills.indexOf(channellSkills.find(x => x.name.includes(CONFIG.magicWind[spellLore])));
    if (spellLore == "witchcraft")
    {
      defaultSelection = channellSkills.indexOf(channellSkills.find(x => x.name.includes("Channelling")))
    }
    let aethyricAttunement = (this.data.flags.talentTests.find(x=>x.talentName.toLowerCase() == "aethyric attunement") > -1) // aethyric attunement boolean

    let testData = {
      target : 0,
      extra : {
        spell : WFRP_Utility._prepareSpellOrPrayer(this.data, spell),
        malignantInfluence : false,
        ingredient : false,
        AA : aethyricAttunement
      }
    };

    let dialogOptions = {
      title: title,
      template : "/public/systems/wfrp4e/templates/chat/channell-dialog.html",
      buttons : {
        rollButton : {
          label: "Roll"
        }
      },
      data : {
        malignantInfluence : testData.malignantInfluence,
        channellSkills : channellSkills,
        defaultSelection: defaultSelection,
        talents : this.data.flags.talentTests,
        advantage : "N/A"
      },
      callback : (html, roll) => {
        cardOptions.rollMode = html.find('[name="rollMode"]').val();
        testData.testModifier = Number(html.find('[name="testModifier"]').val());
        testData.testDifficulty = CONFIG.difficultyModifiers[html.find('[name="testDifficulty"]').val()];
        testData.successBonus = Number(html.find('[name="successBonus"]').val());
        testData.slBonus = Number(html.find('[name="slBonus"]').val());
        testData.extra.malignantInfluence = html.find('[name="malignantInfluence"]').is(':checked');
        let skillSelected = channellSkills[Number(html.find('[name="skillSelected"]').val())];

        if (skillSelected.key != "wp")
        {
        testData.target = testData.testModifier + testData.testDifficulty
                         + this.data.data.characteristics[skillSelected.data.characteristic.value].value
                         + skillSelected.data.advances.value
        }
        else
          testData.target = testData.testModifier + testData.testDifficulty + this.data.data.characteristics.wp.value

        let talentBonuses = html.find('[name = "talentBonuses"]').val();
        testData.successBonus += talentBonuses.reduce(function (prev, cur){
          return prev + Number(cur)
        }, 0)


        // Find ingredient being used, if any
        let ing = this.items.find(i => i.id == testData.extra.spell.data.currentIng.value)

        if (!ing || ing.data.quantity.value <= 0)
          testData.extra.ingredient = false;
        else
        {
          // Decrease ingredient quantity
          testData.extra.ingredient = true;
          ing.data.quantity.value--;
          this.updateOwnedItem(ing);
        }

        roll(this);
        },
        // Override generic roll with channell specific function
      rollOverride : (actor) => {
        let roll = DiceWFRP.rollChannellTest(testData, actor);
        if (testData.extra)
          mergeObject(roll, testData.extra);
        DiceWFRP.renderRollCard(cardOptions, roll);
      }
    };
    let cardOptions = {
      actor : this.data.id,
      speaker: {
        alias: this.data.name,
      },
      title: title,
      template : "public/systems/wfrp4e/templates/chat/channell-card.html"
    }
    // Call the roll helper utility
    DiceWFRP.prepareTest({
      dialogOptions : dialogOptions,
      testData : testData,
      cardOptions : cardOptions});
  }

   /**
   * Setup a Prayer Test
   * @param prayer {Object}   prayer being invoked
   */
  setupPrayer(prayer, options) {
    let title = "Prayer Test - " + prayer.name;
    let praySkills = [{key : "fel", name : "Fellowship"}]
    praySkills = praySkills.concat(this.items.filter(i => i.name.toLowerCase() == "pray" && i.type == "skill"));
    let defaultSelection = praySkills.findIndex(i => i.name.toLowerCase() == "pray")
    
    let preparedPrayer = WFRP_Utility._prepareSpellOrPrayer(this.data, prayer);
    let testData = {
      target : 0,
      hitLocation : true,
      extra : {
        prayer : preparedPrayer,
      }
    };

    let dialogOptions = {
      title: title,
      template : "/public/systems/wfrp4e/templates/chat/prayer-dialog.html",
      buttons : {
        rollButton : {
          label: "Roll"
        }
      },
      data : {
        hitLocation : testData.hitLocation,
        talents : this.data.flags.talentTests,
        advantage : this.data.data.status.advantage.value || 0,
        praySkills : praySkills,
        defaultSelection : defaultSelection
      },
      callback : (html, roll) => {
        cardOptions.rollMode = html.find('[name="rollMode"]').val();
        testData.testModifier = Number(html.find('[name="testModifier"]').val());
        testData.testDifficulty = CONFIG.difficultyModifiers[html.find('[name="testDifficulty"]').val()];
        testData.successBonus = Number(html.find('[name="successBonus"]').val());
        testData.slBonus = Number(html.find('[name="slBonus"]').val());
        let skillSelected = praySkills[Number(html.find('[name="skillSelected"]').val())];

        if (skillSelected.key != "fel")
        {
          testData.target = this.data.data.characteristics[skillSelected.data.characteristic.value].value
          + skillSelected.data.advances.value
          + testData.testDifficulty
          + testData.testModifier;
        }
        else
        {
          testData.target = this.data.data.characteristics.fel.value
          + testData.testDifficulty
          + testData.testModifier;
        }

        testData.hitLocation = html.find('[name="hitLocation"]').is(':checked');
        let talentBonuses = html.find('[name = "talentBonuses"]').val();
        testData.successBonus += talentBonuses.reduce(function (prev, cur){
          return prev + Number(cur)
        }, 0)

        roll();
        },
        // Override generic test function with prayer specific function
      rollOverride : () => {
        let roll = DiceWFRP.rollPrayTest(testData, this);
        if (testData.extra)
          mergeObject(roll, testData.extra);
        DiceWFRP.renderRollCard(cardOptions, roll);
      }
    };
    let cardOptions = {
      actor : this.data.id,
      speaker: {
        alias: this.data.name,
      },
      title: title,
      template : "public/systems/wfrp4e/templates/chat/prayer-card.html"
    }
    // Call the roll helper utility
    DiceWFRP.prepareTest({
      dialogOptions : dialogOptions,
      testData : testData,
      cardOptions : cardOptions});
  }

  /**
   * Roll a test associated with a trait
   * @param prayer {Object}   Trait being tested
   */
  rollTrait(trait) {
    if (!trait.data.rollable.value)
      return;
    let char = this.data.data.characteristics[trait.data.rollable.rollCharacteristic];
    let title =   CONFIG.characteristics[trait.data.rollable.rollCharacteristic] + " Test - " + trait.name;
    let testData = {
      target : char.value,
      hitLocation : false
    };

    if (trait.data.rollable.rollCharacteristic == "ws" || trait.data.rollable.rollCharacteristic == "bs" )
      testData.hitLocation = true;

    let dialogOptions = {
      title: title,
      template : "/public/systems/wfrp4e/templates/chat/skill-dialog.html", // Reuse skill dialog
      buttons : {
        rollButton : {
          label: "Roll"
        }
      },
      data : {
        hitLocation : testData.hitLocation,
        talents : this.data.flags.talentTests,
        characteristicList : CONFIG.characteristics,
        characteristicToUse : trait.data.rollable.rollCharacteristic,
        advantage : this.data.data.status.advantage.value || 0
      },
      callback : (html, roll) => {
        cardOptions.rollMode = html.find('[name="rollMode"]').val();
        testData.testModifier = Number(html.find('[name="testModifier"]').val());
        testData.testDifficulty = CONFIG.difficultyModifiers[html.find('[name="testDifficulty"]').val()];
        testData.successBonus = Number(html.find('[name="successBonus"]').val());
        testData.slBonus = Number(html.find('[name="slBonus"]').val());
        let characteristicToUse = html.find('[name="characteristicToUse"]').val();
        testData.target = this.data.data.characteristics[characteristicToUse].value
                             + testData.testModifier
                             + testData.testDifficulty
        testData.hitLocation = html.find('[name="hitLocation"]').is(':checked');
        let talentBonuses = html.find('[name = "talentBonuses"]').val();
        testData.successBonus += talentBonuses.reduce(function (prev, cur){
          return prev + Number(cur)
        }, 0)
        roll();
        }
    };
    let cardOptions = {
      actor : this.data.id,
      speaker: {
        alias: this.data.name,
      },
      title: title,
      template : "public/systems/wfrp4e/templates/chat/skill-card.html" // Reuse skill card
    }
    // Call the roll helper utility
    DiceWFRP.prepareTest({
      dialogOptions : dialogOptions,
      testData : testData,
      cardOptions : cardOptions});
  }

  static getBonus(value) {
    return Math.floor(value / 10)
  }

  // Readds all Basic and ungrouped skills that aren't already owned
  async addBasicSkills() {
    let ownedBasicSkills = this.data.items.filter(i => i.type == "skill" && i.data.advanced.value == "bsc");
    const pack = game.packs.find(p => p.collection == "wfrp4e.skills")
    let skills = [];
    await pack.getIndex().then(index => skills = index);
    for (let sk of skills)
    {
      let skillItem = undefined;
      await pack.getEntity(sk.id).then(skill => skillItem = skill);
      if (skillItem.data.data.advanced.value == "bsc")
      {
        if (skillItem.data.data.grouped.value != "noSpec")
        {
          let startParen = skillItem.data.name.indexOf("(")
          skillItem.data.name = skillItem.data.name.substring(0, startParen).trim();
        }

        if (!ownedBasicSkills.find(s => skillItem.data.name.includes(s.name)))
        {
          await this.createOwnedItem(skillItem.data);
          ownedBasicSkills.push(skillItem.data);
        }
      }
    }
  }

}

// Assign the actor class to the CONFIG
CONFIG.Actor.entityClass = ActorWfrp4e;



/**
 * Override and extend the basic :class:`Item` implementation
 */
class ItemWfrp4e extends Item {


  static async create(data, options) {

    if (!data.img)
      data.img = "systems/wfrp4e/icons/blank.png";
    super.create(data, options);
  }
  // Expand data is used in most dropdown infos
  getExpandData(htmlOptions) {
    const data = this[`_${this.data.type}ExpandData`]();
    data.description.value = data.description.value || "";
    data.description.value = enrichHTML(data.description.value, htmlOptions);
    return data;
  }

  _trappingExpandData() {
    const data = duplicate(this.data.data);
    data.properties = [];
    return data;
  }

  _psychologyExpandData() {
    const data = duplicate(this.data.data);
    data.properties = [];
    return data;
  }

  _mutationExpandData() {
    const data = duplicate(this.data.data);
    data.properties = [];
    data.properties.push(CONFIG.mutationTypes[this.data.data.mutationType.value]);
    if (this.data.data.modifier.value)
      data.properties.push(this.data.data.modifier.value)
    return data;
  }

  _diseaseExpandData() {
    const data = duplicate(this.data.data);
    data.properties = [];
    return data;
  }

  _talentExpandData() {
    const data = duplicate(this.data.data);
    data.properties=[];
    return data;
  }

  _traitExpandData() {
    const data = duplicate(this.data.data);
    data.properties=[];
    return data;
  }

  _careerExpandData() {
    const data = duplicate(this.data.data);
    data.properties=[];
    data.properties.push("<b>Class</b>: " + this.data.data.class.value);
    data.properties.push("<b>Group</b>: " + this.data.data.careergroup.value);
    data.properties.push(CONFIG.statusTiers[this.data.data.status.tier] + " " + this.data.data.status.standing);
    data.properties.push("<b>Characteristics</b>: " + this.data.data.characteristics.map(i => i = " " + CONFIG.characteristicsAbbrev[i]));
    data.properties.push("<b>Skills</b>: " + this.data.data.skills.map(i => i = " " + i));
    data.properties.push("<b>Talents</b>: " + this.data.data.talents.map (i => i = " " + i));
    data.properties.push("<b>Income</b>: " + this.data.data.incomeSkill.map(i => " " + this.data.data.skills[i]));
    return data;
  }

  _injuryExpandData() {
    const data = duplicate(this.data.data);
    data.properties=[];
    return data;
  }

  _spellExpandData() {
    const data = duplicate(this.data.data);
    let preparedSpell = WFRP_Utility._prepareSpellOrPrayer(this.actor.data, duplicate(this.data));
    data.description = preparedSpell.data.description
    data.properties = [];
    data.properties.push("Range: " + preparedSpell.range);
    data.properties.push("Target: " + preparedSpell.target);
    data.properties.push("Duration: " + preparedSpell.duration);
    if (data.magicMissile.value)
      data.properties.push("Magic Missile: +" + preparedSpell.damage);
    else if (preparedSpell.data.damage.value)
      data.properties.push("Damage: +" + preparedSpell.damage);

    return data;
  }

   _prayerExpandData() {
    const data = duplicate(this.data.data);
    let preparedPrayer = WFRP_Utility._prepareSpellOrPrayer(this.actor.data, this.data);
    data.properties = [];
    data.properties.push("Range: " + preparedPrayer.range);
    data.properties.push("Target: " + preparedPrayer.target);
    data.properties.push("Duration: " + preparedPrayer.duration);
    if (preparedPrayer.data.damage.value)
      data.properties.push("Damage: " + preparedPrayer.data.damage.value);
    return data;
  }

  /* -------------------------------------------- */

  _weaponExpandData() {
   const data = duplicate(this.data.data);
    let properties = [];

    if (data.weaponGroup.value)
      properties.push(CONFIG.weaponGroups[data.weaponGroup.value]);
    if (data.range.value)
      properties.push("Range: " + data.range.value);
    if (data.damage.meleeValue)
      properties.push("Melee Damage: " + data.damage.meleeValue);
    if (data.damage.rangedValue)
      properties.push("Ranged Damage: " + data.damage.rangedValue);
    for (let prop of WFRP_Utility._prepareQualitiesFlaws(this.data))
      properties.push(prop);
    if (data.twohanded.value)
      properties.push("Two Handed");
    if (data.reach.value)
      properties.push ("Reach: " + CONFIG.weaponReaches[data.reach.value] + " - " + CONFIG.reachDescription[data.reach.value]);

    properties = properties.filter(p => p != "Special");
    if (data.special.value)
      properties.push ("Special: " + data.special.value);

    data.properties = properties.filter(p => !!p);
    return data;
  }

  _armourExpandData() {
    const data = duplicate(this.data.data);
     const properties = [];
     properties.push(CONFIG.armorTypes[data.armorType.value]);
     for (let prop of WFRP_Utility._prepareQualitiesFlaws(this.data))
       properties.push(prop);
     properties.push(data.penalty.value);

     data.properties = properties.filter(p => !!p);
     return data;
   }

   _ammunitionExpandData() {
    const data = duplicate(this.data.data);
     let properties = [];
     properties.push (CONFIG.ammunitionGroups[data.ammunitionType.value])

     if (data.range.value)
      properties.push("Range: " + data.range.value);

     if (data.damage.value)
      properties.push("Damage: " + data.damage.value);

     for (let prop of WFRP_Utility._prepareQualitiesFlaws(this.data))
       properties.push(prop);
     properties = properties.filter(p => p != "Special");
     if (data.special.value)
       properties.push ("Special: " + data.special.value);

     data.properties = properties.filter(p => !!p);
     return data;
   }

}
// Assign ItemWfrp4e class to CONFIG
CONFIG.Item.entityClass = ItemWfrp4e;


/**
 * Hook into chat log context menu
 */
Hooks.on("getChatLogEntryContext", (html, options) => {
});

/**
 * Override and extend the basic :class:`ItemSheet` implementation
 */
class ItemSheetWfrp4e extends ItemSheet {
  constructor(item, options) {
    super(item, options);
    this.mce = null;
  }

  /**
   * Use a type-specific template for each different item type
   */
  get template() {
    let type = this.item.type;
    return `public/systems/wfrp4e/templates/items/item-${type}-sheet.html`;
  }

  /* -------------------------------------------- */

  /**
   * Prepare item sheet data
   * Start with the base item data and extending with additional properties for rendering.
   */
  getData() {
    const data = super.getData();

    if (this.item.type === "skill")
    {
      data['characteristics'] = CONFIG.characteristics;
      data['skillGroup'] = CONFIG.skillGroup;
      data['skillTypes'] = CONFIG.skillTypes;
    }
    else if (this.item.type === "talent")
    {
      data['talentMaxs'] = CONFIG.talentMax;
    }
    else if (this.item.type == "weapon")
    {
      data['weaponGroups'] = CONFIG.weaponGroups;
      data['availability'] = CONFIG.availability;
      data['weaponReaches'] = CONFIG.weaponReaches
      data['ammunitionGroups'] = CONFIG.ammunitionGroups;
    }
    else if (this.item.type == "ammunition")
    {
      data['availability'] = CONFIG.availability;
      data['ammunitionGroups'] = CONFIG.ammunitionGroups;
    }
    else if (this.item.type == "armour")
    {
      data['armorTypes'] = CONFIG.armorTypes;
      data['availability'] = CONFIG.availability;
    }
    else if (this.item.type == "spell")
    {
      if (CONFIG.magicLores[this.item.data.data.lore.value])
      {
        data["loreValue"] = CONFIG.magicLores[this.item.data.data.lore.value]
      }
      else
      {
        data["loreValue"] = this.item.data.data.lore.value;
      }
      data["descriptionAndLore"] = WFRP_Utility._spellDescription(this.item.data)

    }
    else if (this.item.type == "prayer")
    {
      data['prayerTypes'] = CONFIG.prayerTypes;
    }


    else if (this.item.type == "career")
    {
      data['statusTiers'] = CONFIG.statusTiers;
      data['skills'] = data.data.skills.toString();
      data['earningSkills'] = data.data.incomeSkill.map(function(item) {
        return data.data.skills[item];
      });
      data['talents'] = data.data.talents.toString();
      data['trappings'] = data.data.trappings.toString();
      let characteristicList = duplicate(CONFIG.characteristicsAbbrev);
      for (let char in characteristicList)
      {
        if(data.data.characteristics.includes(char))
          characteristicList[char] = {abrev : CONFIG.characteristicsAbbrev[char], checked : true};
       else
        characteristicList[char] = {abrev : CONFIG.characteristicsAbbrev[char], checked : false};
      }
      data['characteristicList'] = characteristicList;

    }

    else if (this.item.type == "trapping")
    {
      data['trappingTypes'] = CONFIG.trappingTypes;
      data['availability'] = CONFIG.availability;
    }

    else if (this.item.type == "trait")
    {
      data['characteristics'] = CONFIG.characteristics;
    }

    else if (this.item.type == "container")
    {
      data['availability'] = CONFIG.availability;
    }

    else if (this.item.type == "mutation")
    {
      data['mutationTypes'] = CONFIG.mutationTypes;
    }


    return data;
  }

  /* -------------------------------------------- */

  /**
   * Activate listeners for interactive item sheet events
   */
  activateListeners(html) {
    super.activateListeners(html);


      // Activate tabs
    new Tabs(html.find(".tabs"), {
      initial: this.item.data.flags["_sheetTab"],
      callback: clicked => this.item.data.flags["_sheetTab"] = clicked.attr("data-tab")
    });

    // Checkbox changes
    html.find('input[type="checkbox"]').change(event => this._onSubmit(event));


    html.find('.lore-input').change(async event => {
      let inputLore = event.target.value;
      for (let lore in CONFIG.magicLores)
      {
        if (inputLore == CONFIG.magicLores[lore])
        {
          let folder = game.folders.entities.find(f => f.name == "Lore of " + CONFIG.magicLores[lore])

          await this.item.update({'data.lore.value' : lore});
         // await this.item.update({'img' : `systems/wfrp4e/icons/spells/${lore}.png`})
         // await this.item.update({"name" : this.item.data.name + " ("+CONFIG.magicLores[lore]+")"});
         // if (folder)
         //   await this.item.update({"folder" : folder.id})
          return;
        }
      }
      await this.item.update({'data.lore.value' : inputLore}); // If lore not recognized, save input as lore directly (custom lore)

    }),


    html.find('.char-checkbox').click(async event => {
      this._onSubmit(event);
      let charChanged = $(event.currentTarget).attr("name")

      let characteristicList = duplicate(this.item.data.data.characteristics);

      if (characteristicList.includes(charChanged))
        characteristicList.splice(characteristicList.findIndex(c => c == charChanged));
      else
        characteristicList.push(charChanged);

      if (this.item.actor)
        this.item.actor.updateOwnedItem({id: this.item.data.id, 'data.characteristics' : characteristicList})
      else
        await this.item.update({'data.characteristics' : characteristicList})

    }),

    html.find(".item-checkbox").click(async event => {
      this._onSubmit(event);
      let target = $(event.currentTarget).attr("data-target");
      let path = target.split(".");
      this.item.update({[`data.${target}`] : !this.item.data.data[path[0]][path[1]]})
    }),

    // This listener converts comma separated lists in the career section to arrays,
    // placing them in the correct location using update
    html.find('.csv-input').change(async event => {
        this._onSubmit(event);
        let list = event.target.value.split(",").map(function(item) {
        return item.trim();
      });

      switch(event.target.attributes["data-dest"].value)
      {
        case 'skills':
        {
          await this.item.update({id: this.item.data.id, 'data.skills': list});
        }
        break;

        // find the indices of the skills that match the earning skill input, send those
        // values to data.incomeSkill
        case 'earning':
        {
          this.item.update({'data.incomeSkill': []});
          let earningSkills = [];
          for (let sk in list){
            let skillIndex = this.item.data.data.skills.indexOf(list[Number(sk)])
            if (skillIndex == -1)
              continue;

            else
            {
              earningSkills.push(skillIndex);
            }

          }
          await this.item.update({'data.incomeSkill': earningSkills});
        }
        break;
        case 'talents':
        {
          await this.item.update({'data.talents': list});
        }
        break;

        case 'trappings':
        {
          await this.item.update({'data.trappings': list});
        }
        break;

      }
    });
  }
}

// Activate global listeners
Hooks.on('renderChatLog', (log, html, data) => DiceWFRP.chatListeners(html));

// Override CONFIG

try 
{
  Items.unregisterSheet("core", ItemSheet);
  Items.registerSheet("wfrp4e", ItemSheetWfrp4e, {makeDefault: true});
}
catch // 0.3.4 and earlier compatibility
{
  CONFIG.Item.sheetClass = ItemSheetWfrp4e;
}

/**
 * Extend the basic ActorSheet class to do all the D&D5e things!
 * This sheet is an Abstract layer which is not used.
 */
class ActorSheetWfrp4e extends ActorSheet {


  /**
   * Return the type of the current Actor
   * @type {String}
   */
  get actorType() {
    return this.actor.data.type;
  }

    async _render(force = false, options = {}) {
      this._saveScrollPos();
      await super._render(force, options);
      this._setScrollPos();
    }

    // Add the class "save-scroll" to a div to save it's scroll position
   _saveScrollPos()
   {
      if (this.form === null)
        return;

      const html = $(this.form).parent();
      this.scrollPos = [];
     let lists = $(html.find(".save-scroll"));
     for (let list of lists)
     {
       this.scrollPos.push($(list).scrollTop());
     }
   }

    _setScrollPos()
    {
      if (this.scrollPos)
      {
        const html = $(this.form).parent();
        let lists = $(html.find(".save-scroll"));
        for (let i = 0; i < lists.length; i++)
        {
          $(lists[i]).scrollTop(this.scrollPos[i]);
        }
      }
    }

  /**
   * Add some extra data when rendering the sheet to reduce the amount of logic required within the template.
   */
  getData() {
    const sheetData = super.getData();
    this._prepareItems(sheetData.actor);

    let size;
    let trait = sheetData.actor.traits.find(t => t.name.toLowerCase().includes("size"));
    if (trait)
    {
      trait = this.actor.getOwnedItem(trait.id);
      size = trait.data.data.specification.value;
    }
    else
    {
      size = sheetData.actor.talents.find(x=>x.name.toLowerCase() == "small");
      if (size)
        size = size.name;
    }

    if (size)
    {
      for (let s in CONFIG.actorSizes)
      {
        if (CONFIG.actorSizes[s] == size)
          sheetData.actor.data.details.size.value = s;
      }
    }

    let hardyTrait = sheetData.actor.traits.find(t => t.name.toLowerCase().includes("hardy"))
    let hardyTalent = sheetData.actor.talents.find(t => t.name.toLowerCase().includes("hardy"))


    let tbMultiplier = (hardyTrait ? 1 : 0)
    if (hardyTalent)
      tbMultiplier += hardyTalent.data.advances.value || 0

    let sb = sheetData.actor.data.characteristics.s.bonus;
    let tb = sheetData.actor.data.characteristics.t.bonus;
    let wpb =sheetData.actor.data.characteristics.wp.bonus;

    if (sheetData.actor.flags.autoCalcCritW)
      sheetData.actor.data.status.criticalWounds.max = tb;

    let newWounds;


   if (sheetData.actor.flags.autoCalcWounds)
   {
     if (sheetData.actor.traits.find(t => t.name.toLowerCase().includes("construct")))
      wpb = sb;
    switch (sheetData.actor.data.details.size.value)
    {

      case "tiny":
      newWounds = 1 + tb * tbMultiplier;
      break;

      case "ltl":
      newWounds = tb + tb * tbMultiplier;
      break;

      case "sml":
      newWounds = 2 * tb + wpb + tb * tbMultiplier;
      break;

      case "avg":
      newWounds = sb + 2 * tb + wpb + tb * tbMultiplier;
      break;

      case "lrg":
      newWounds = 2 * (sb + 2 * tb + wpb + tb * tbMultiplier);
      break;

      case "enor":
      newWounds = 4 * (sb + 2 * tb + wpb + tb * tbMultiplier);
      break;

      case "mnst":
      newWounds = 8 * (sb + 2 * tb + wpb + tb * tbMultiplier);
      break;
    }

      if (sheetData.actor.data.status.wounds.max != newWounds)
      {
        this.actor.update({"data.status.wounds.max" : newWounds})
        this.actor.update({"data.status.wounds.value" : Number(newWounds)})

      }
    }

    if (sheetData.actor.flags.autoCalcRun)
    {
      if(sheetData.actor.traits.find(t => t.name.toLowerCase() == "stride"))
        sheetData.actor.data.details.move.run += sheetData.actor.data.details.move.walk;
    }

    if (sheetData.actor.flags.autoCalcEnc)
    {
      let strongBackTalent = sheetData.actor.talents.find(t => t.name.toLowerCase() == "strong back")
      let sturdyTalent = sheetData.actor.talents.find(t => t.name.toLowerCase() == "sturdy")

      if (strongBackTalent)
        sheetData.actor.data.status.encumbrance.max += strongBackTalent.data.advances.value;
      if (sturdyTalent)
        sheetData.actor.data.status.encumbrance.max += sturdyTalent.data.advances.value * 2;

    }



    sheetData.isToken = this.actor.token;
    sheetData.isGM = game.user.isGM;
    // Return data to the sheet
    return sheetData;
  }

  _prepareItems(actorData)
  {
      // These containers are for the various different tabs
      const careers = [];
      const basicSkills = [];
      const advancedOrGroupedSkills = [];
      const talents = [];
      const traits = [];
      const weapons = [];
      const armour = [];
      const AP = {
        head: 0,
        body: 0,
        rArm: 0,
        lArm: 0,
        rLeg: 0,
        lLeg: 0,
        shield: 0
      };
      const injuries = [];
      const grimoire = [];
      const petty = [];
      const blessings = [];
      const miracles = [];
      const psychology = [];
      const mutations = [];
      const diseases = [];
      let penalties = {
        "Armour" : {value : ""},
        "Injury" : {value : ""},
        "Mutation" : {value : ""},
      };

      // Inventory object is for the inventory tab
      const inventory = {
        weapons: { label: "Weapons", items: [], toggle: true, toggleName: "Equipped", show : false, dataType : "weapon" },
        armor: { label: "Armour", items: [], toggle: true, toggleName: "Worn", show : false, dataType : "armour"},
        ammunition: { label: "Ammunition", items: [], quantified: true, show : false, dataType : "ammunition"},
        clothingAccessories: { label: "Clothing and Accessories", items: [], toggle: true, toggleName: "Worn", show : false, dataType : "trapping" },
        booksAndDocuments: {label: "Books and Documents", items: [], show : false, dataType : "trapping"},
        toolsAndKits: {label: "Tools and Kits", items: [], show : false, dataType : "trapping"},
        foodAndDrink: {label: "Food and Drink", items: [], show : false, dataType : "trapping"},
        drugsPoisonsHerbsDraughts: {label: "Drugs, Herbs, Poisons, Draughts", items: [], quantified: true, show : false, dataType : "trapping"},
        misc: {label: "Miscellaneous", items: [], show : false, dataType : "trapping"}
      };
      const ingredients =  {label: "Ingredients", items: [], quantified: true, show: false, dataType : "trapping"};
      const money = {coins: [], total: 0, show : true};
      const containers = {items: [], show : false};
      const inContainers = [];

      // Money and ingredients are not in inventory object because they need more customization

      // Iterate through items, allocating to containers
      let totalEnc = 0;
      let hasSpells = false;
      let hasPrayers = false;
      let defensiveCounter = 0;

      for ( let i of actorData.items ) {
        try {
        i.img = i.img || DEFAULT_TOKEN;
        if (i.type === "talent")
        {
          WFRP_Utility._prepareTalent(actorData, i, talents);
        }

        else if ( i.type === "skill" )
        {
          WFRP_Utility._prepareSkill(actorData, basicSkills, advancedOrGroupedSkills, i);
        }


        else if (i.type === "ammunition")
        {
          i.encumbrance = Math.floor(i.data.encumbrance.value * i.data.quantity.value);
          if (i.data.location.value == 0){
            inventory.ammunition.items.push(i);
            inventory.ammunition.show = true
            totalEnc += i.encumbrance;
          }
          else{
            inContainers.push(i);
          }
        }

        else if (i.type === "weapon")
        {
          i.encumbrance = Math.floor(i.data.encumbrance.value * i.data.quantity.value);
          if (i.data.location.value == 0){
            i.toggleValue = i.data.equipped || false;
            inventory.weapons.items.push(i);
            inventory.weapons.show = true;
            totalEnc += i.encumbrance;
          }
          else {
            inContainers.push(i);
          }
          if (i.data.equipped)
          {
            weapons.push(WFRP_Utility._prepareWeaponCombat(actorData, i));
            let shieldProperty = i.properties.qualities.find(q => q.toLowerCase().includes("shield"))
            if (shieldProperty)
            {
               AP.shield += parseInt(shieldProperty.split(" ")[1]);
            }
            if (i.properties.qualities.find(q => q.toLowerCase().includes("defensive")))
            {
              defensiveCounter++;
            }
          }
        }

        else if (i.type === "armour")
        {

          i.encumbrance = Math.floor(i.data.encumbrance.value * i.data.quantity.value);
          if (i.data.location.value == 0){
            i.toggleValue = i.data.worn.value || false;
            if (i.data.worn.value)
            {
              i.encumbrance = i.encumbrance - 1;
              i.encumbrance = i.encumbrance < 0 ? 0 : i.encumbrance;
            }
            inventory.armor.items.push(i);
            inventory.armor.show = true;
            totalEnc += i.encumbrance;
          }
          else {
            inContainers.push(i);
          }

          if (i.data.worn.value)
            armour.push(WFRP_Utility._prepareArmorCombat(actorData, i, AP));
        }

        else if (i.type == "injury")
        {
          injuries.push(i);
          penalties["Injury"].value += i.data.penalty.value;
        }

        else if (i.type === "container")
        {
          i.encumbrance = i.data.encumbrance.value;

          if (i.data.location.value == 0){
          if (i.data.worn.value)
          {
            i.encumbrance = i.encumbrance - 1;
            i.encumbrance = i.encumbrance < 0 ? 0 : i.encumbrance;
          }
          totalEnc += i.encumbrance;
          }
          else{
            inContainers.push(i);
          }
          containers.items.push(i);
          containers.show = true;
        }

        else if (i.type === "trapping")
        {
          i.encumbrance = i.data.encumbrance.value * i.data.quantity.value;
          if (i.data.location.value == 0)
          {
            if (i.data.trappingType.value == "ingredient"){
              ingredients.items.push(i)
            }
            else if (i.data.trappingType.value == "clothingAccessories")
            {
              i.toggleValue = i.data.worn || false;
              inventory[i.data.trappingType.value].items.push(i);
              inventory[i.data.trappingType.value].show = true;
              if (i.data.worn)
              {
                i.encumbrance = i.encumbrance - 1;
                i.encumbrance = i.encumbrance < 0 ? 0 : i.encumbrance;
              }
            }
            else if (i.data.trappingType.value == "tradeTools")
            {
              inventory["toolsAndKits"].items.push(i)
              inventory["toolsAndKits"].show = true;
            }
            else if (i.data.trappingType.value)
            {
              inventory[i.data.trappingType.value].items.push(i);
              inventory[i.data.trappingType.value].show = true;
            }
            else
            {
              inventory.misc.items.push(i);
              inventory.misc.show = true;
            }
            totalEnc += i.encumbrance;
          }
          else{
            inContainers.push(i);
          }

        }


        else if (i.type === "spell")
        {
          hasSpells = true;
          if (i.data.lore.value == "petty")
            petty.push(WFRP_Utility._prepareSpellOrPrayer(actorData, i));
          else
            grimoire.push(WFRP_Utility._prepareSpellOrPrayer(actorData, i));
        }

        else if (i.type === "prayer")
        {
          hasPrayers = true;
          if (i.data.type.value == "blessing")
            blessings.push(WFRP_Utility._prepareSpellOrPrayer(actorData, i));
          else
            miracles.push(WFRP_Utility._prepareSpellOrPrayer(actorData, i));
        }

        else if (i.type === "career")
        {
          if (i.data.current.value)
          {
            actorData.currentClass = i.data.class.value;
            actorData.currentCareer = i.name;
            actorData.currentCareerGroup = i.data.careergroup.value;
            actorData.status = CONFIG.statusTiers[i.data.status.tier] + " " + i.data.status.standing;
            let availableCharacteristics = i.data.characteristics
            for (let char in actorData.data.characteristics)
            {
              if (availableCharacteristics.includes(char))
                actorData.data.characteristics[char].career = true;
            }
          }
          careers.push(i);
        }


        else if (i.type === "trait")
        {
          if (i.data.specification.value)
          {
            if (i.data.rollable.bonusCharacteristic)
            {
              i.data.specification.value = parseInt(i.data.specification.value) || 0
              i.data.specification.value += actorData.data.characteristics[i.data.rollable.bonusCharacteristic].bonus;
            }
            i.name = i.name + " (" + i.data.specification.value + ")";

          }
          traits.push(i);
        }


        else if (i.type === "psychology")
        {
          psychology.push(i);
        }

        else if (i.type === "disease")
        {
          i.data.incubation.roll = i.data.incubation.roll || i.data.incubation.value;
          i.data.duration.roll = i.data.duration.roll || i.data.duration.value;
          diseases.push(i);
        }

        else if (i.type === "mutation")
        {
          mutations.push(i);
          if (i.data.modifiesSkills.value)
            penalties["Mutation"].value += i.data.modifier.value;
        }

        else if (i.type === "money")
        {
          i.encumbrance = Math.floor(i.data.encumbrance.value * i.data.quantity.value);
          if (i.data.location.value == 0){
            money.coins.push(i);
            totalEnc += i.encumbrance;
          }
          else{
            inContainers.push(i);
          }
          money.total += i.data.quantity.value * i.data.coinValue.value;

        }
      }
      catch (error){
        console.error("Something went wrong with preparing item " + i.name + ": " + error)
        ui.notifications.error("Something went wrong with preparing item "+ i.name + ": " + error)
        ui.notifications.error("Deleting "+ i.name);
        this.actor.deleteOwnedItem(i.id, true);
      }
      }

      // If you have no spells, just put all ingredients in the miscellaneous section, otherwise, setup the ingredients to be available
      if (grimoire.length > 0 && ingredients.items.length > 0)
      {
        ingredients.show = true;
        actorData.ingredients = ingredients;
        for (let s of grimoire)
           s.data.ingredients = ingredients.items.filter(i => i.data.spellIngredient.value == s.id && i.data.quantity.value > 0)
      }
      else
        inventory.misc.items = inventory.misc.items.concat(ingredients.items);


      // Container Setup
      var containerMissing = inContainers.filter(i => containers.items.find(c => c.id == i.data.location.value) == undefined);
      for (var itemNoContainer of containerMissing) // Reset all items without container references (items that were removed from a contanier)
      {
        itemNoContainer.data.location.value = 0;
        this.actor.updateOwnedItem(itemNoContainer, true);;
      }
      for (var cont of containers.items) // For each container
      {
        // All items referencing (inside) that container
        var itemsInside = inContainers.filter(i => i.data.location.value == cont.id);
        itemsInside.map(function(item){ // Add category of item to be displayed
        if (item.type == "trapping")
          item.type = CONFIG.trappingCategories[item.data.trappingType.value];
        else
          item.type = CONFIG.trappingCategories[item.type];
      } )
        cont["carrying"] = itemsInside.filter(i => i.type != "Container");    // cont.carrying -> items the container is carrying
        cont["packsInside"] = itemsInside.filter(i => i.type == "Container"); // cont.packsInside -> containers the container is carrying
        cont["holding"] = itemsInside.reduce(function (prev, cur){            // cont.holding -> total encumbrance the container is holding
          return prev + cur.encumbrance;
        }, 0);
        cont.holding = Math.floor(cont.holding)
      }

      containers.items = containers.items.filter(c => c.data.location.value == 0); // Do not show containers inside other containers as top level (a location value of 0 means not inside a container)

      // talentTests is used to easily reference talent bonuses (e.g. in prepareTest function)
      // instead of iterating through every item again to find talents when rolling
      this.actor.data.flags.talentTests = [];
      for (let talent of talents)
        if (talent.data.tests.value)
          this.actor.data.flags.talentTests.push({talentName: talent.name, test : talent.data.tests.value, SL : talent.data.advances.value});
      this.actor.data.flags.combatSkills = [];
      for (let skill of basicSkills.concat(advancedOrGroupedSkills))
        if (skill.name.includes ("Melee") || skill.name.includes("Ranged"))
          this.actor.data.flags.combatSkills.push(skill);


      // Penalties box setup
      // If too much text, divide the penalties into groups
      let penaltiesOverflow = false;
      penalties["Armour"].value += WFRP_Utility._calculateArmorPenalties(actorData, armour);
      if ((penalties["Armour"].value + penalties["Mutation"].value + penalties["Injury"].value).length > 50)
      {
        penaltiesOverflow = true;
        for (let penaltyType in penalties)
        {
          if (penalties[penaltyType].value)
            penalties[penaltyType].show = true;
          else
            penalties[penaltyType].show = false;
        }
      }

      let penaltiesFlag = penalties["Armour"].value + " " + penalties["Mutation"].value + " " + penalties["Injury"].value + " " + this.actor.data.data.status.penalties.value
      penaltiesFlag = penaltiesFlag.trim();
      // This is for the penalty string in flags, for combat turn message
      if (this.actor.data.flags.modifier != penaltiesFlag && this.options.editable)
        this.actor.update({"flags.modifier" : penaltiesFlag})

      let armorTrait = traits.find(t => t.name.toLowerCase().includes("armour") || t.name.toLowerCase().includes("armor"))
      if (armorTrait)
      {
        for (let loc in AP)
        {
          try
          {
            if (loc != "shield")
              AP[loc] += parseInt(armorTrait.data.specification.value) || 0;
          }
          catch
          {
            //ignore armor traits with invalid values
          }
        }
      }

      this.actor.data.flags.defensive = defensiveCounter;





      let untrainedSkills = []
      let untrainedTalents = []
      let hasCurrentCareer = false;
      for (let career of careers)
      {
        if (career.data.current.value)
        {
          hasCurrentCareer = true;
          for (let sk of career.data.skills)
          {
            let trainedSkill = basicSkills.concat(advancedOrGroupedSkills).find(s => s.name.toLowerCase() == sk.toLowerCase())
            if (trainedSkill)
            {
              trainedSkill.career = true;
            }
            else
            {
              untrainedSkills.push(sk);
            }
          }

          for (let talent of career.data.talents)
          {
            let trainedTalents = talents.find(t => t.name == talent)
            if (trainedTalents)
            {
              trainedTalents.career = true;
            }
            else
            {
              untrainedTalents.push(talent);
            }
          }
        }
      }
      if (!hasCurrentCareer)
      {
        for (let char in actorData.data.characteristics)
          actorData.data.characteristics[char].career = false;
      }



      actorData.inventory = inventory;
      actorData.containers = containers;
      actorData.basicSkills = basicSkills.sort(WFRP_Utility.nameSorter);
      actorData.advancedOrGroupedSkills = advancedOrGroupedSkills;
      actorData.talents = talents;
      actorData.traits = traits;
      actorData.weapons = weapons;
      actorData.diseases = diseases;
      actorData.mutations = mutations;
      actorData.armour = armour;
      actorData.penalties = penalties;
      actorData.penaltyOverflow = penaltiesOverflow;
      actorData.AP = AP;
      actorData.injuries = injuries;
      actorData.grimoire = grimoire;
      actorData.petty = petty;
      actorData.careers = careers.reverse();
      actorData.blessings = blessings;
      actorData.miracles = miracles;
      actorData.money = money;
      actorData.psychology = psychology;
      actorData.flags.hasSpells = hasSpells;
      actorData.flags.hasPrayers = hasPrayers;
      actorData.untrainedSkills = untrainedSkills;
      actorData.untrainedTalents = untrainedTalents;

      let enc;
      try
      {
        enc = {
          max: actorData.data.status.encumbrance.max,
          value: Math.round(totalEnc * 10) / 10,
        };
      }
      catch
      {
        this.actor.data.flags.autoCalcEnc = true;
        this.actor.update({"data.status.encumbrance" : {max: 0, current: 0, type: "Number", label : "Encumbrance"}}) // Compatibility with alpha - TODO: Remove
        return
      }
      enc.pct = Math.min(enc.value * 100 / enc.max, 100);
      enc.state = enc.value / enc.max;
      if (enc.state > 3)
      {
        enc["maxEncumbered"] = true
        enc.penalty = CONFIG.encumbrancePenalties["maxEncumbered"];
      }
      else if (enc.state > 2)
        {
          enc["veryEncumbered"] = true
          enc.penalty = CONFIG.encumbrancePenalties["veryEncumbered"];
        }
      else if (enc.state > 1)
      {
        enc["encumbered"] = true
        enc.penalty = CONFIG.encumbrancePenalties["encumbered"];
      }
      else
        enc["notEncumbered"] = true;
      actorData.encumbrance = enc;
  }




  /* -------------------------------------------- */
  /*  Auto Advancement Functions
  /* -------------------------------------------- */
  async _advanceSpeciesSkills() {
    let skillList
    try
    {
      skillList = CONFIG.speciesSkills[this.actor.data.data.details.species.value];
      if (!skillList)
      {
        skillList = CONFIG.speciesSkills[WFRP_Utility.findKey(this.actor.data.data.details.species.value, CONFIG.species)]
        if (!skillList)
        {
          throw "Could not add skills for species " + this.actor.data.data.details.species.value;
        }
      }
    }
    catch(error)
    {
        ui.notifications.info("Could not find species " + this.actor.data.data.details.species.value)
        console.log("Could not find species " + this.actor.data.data.details.species.value + ": " + error);
        throw error
    }
    let skillSelector = new Roll(`1d${skillList.length}- 1`);
    skillSelector.roll().total;

    let skillsSelected = [];
    while (skillsSelected.length < 6)
    {
      skillSelector = skillSelector.reroll()
      if (!skillsSelected.includes(skillSelector.total))
        skillsSelected.push(skillSelector.total);
    }

    for (let skillIndex = 0; skillIndex < skillsSelected.length; skillIndex++)
    {
      if (skillIndex <= 2)
        await this._advanceSkill(skillList[skillsSelected[skillIndex]], 5)
      else
        await this._advanceSkill(skillList[skillsSelected[skillIndex]], 3)
    }
  }


  async _advanceSpeciesTalents() {
    let talentList
    try
    {
      talentList = CONFIG.speciesTalents[this.actor.data.data.details.species.value];
      if (!talentList)
      {
        talentList = CONFIG.speciesTalents[WFRP_Utility.findKey(this.actor.data.data.details.species.value, CONFIG.species)]
        if (!talentList)
          throw "Could not add talents for species " + this.actor.data.data.details.species.value;
      }
    }
    catch (error)
    {
      ui.notifications.info("Could not find species " + this.actor.data.data.details.species.value)
      console.log("Could not find species " + this.actor.data.data.details.species.value + ": " + error);
      throw error
    }
    let talentSelector;
    for (let talent of talentList)
    {
      if (!isNaN(talent)) // If is a number, roll on random talents
      {
        for (let i = 0; i < talent; i++)
        {
          let result = WFRP_Tables.rollTable("talents")
          await this._advanceTalent(result.name);
        }
        continue
      }
      let talentOptions = talent.split(',').map(function(item) {
        return item.trim();
      });

      if (talentOptions.length > 1)
      {
        talentSelector = new Roll(`1d${talentOptions.length} - 1`)
          await this._advanceTalent(talentOptions[talentSelector.roll().total])
      }
      else
      {
        await this._advanceTalent(talent)
      }
    }

  }

  async _advanceSkill(skillName, advances){
    let existingSkill = this.actor.data.items.find(i => i.name.trim() == skillName && i.type == "skill")
    if (existingSkill)
    {
      existingSkill.data.advances.value = (existingSkill.data.advances.value < advances) ? advances : existingSkill.data.advances.value;
      await this.actor.updateOwnedItem(existingSkill);
      return;
    }

    // If does not already own skill, search through compendium
    try
    {
        let skillToAdd = await WFRP_Utility.findSkill(skillName)
        skillToAdd.data.data.advances.value = advances;
        await this.actor.createOwnedItem(skillToAdd.data);
    }
    catch(error) {
      console.error("Something went wrong when adding skill " + skillName +": " + error);
      ui.notifications.error("Something went wrong when adding skill " + skillName +": " + error);
    }
  }

  async _advanceTalent(talentName){

    try
    {
      let talent = await WFRP_Utility.findTalent(talentName);
      await this.actor.createOwnedItem(talent.data);
    }
    catch(error) {
      console.error("Something went wrong when adding talent " + talentName +": " + error);
      ui.notifications.error("Something went wrong when adding talent " + talentName +": " + error);
    }
  }


  _modifyWounds(event)
  {
    let inputValue = event.target.value;
    let sign = event.target.value.split('')[0]
    let wounds;
    if (sign == "+" || sign == "-")
      wounds = eval(this.actor.data.data.status.wounds.value + parseInt(inputValue))
    else
      wounds = parseInt(inputValue);
    
    this.actor.update({"data.status.wounds.value" : wounds});
  }


  /* -------------------------------------------- */
  /*  Event Listeners and Handlers
  /* -------------------------------------------- */

  /**
   * Activate event listeners using the prepared sheet HTML
   * @param html {HTML}   The prepared HTML object ready to be rendered into the DOM
   */
  activateListeners(html) {
    super.activateListeners(html);

    // Activate tabs
    new Tabs(html.find(".tabs"), {
      initial: this.actor.data.flags["_sheetTab"],
      callback: clicked => this.actor.data.flags["_sheetTab"] = clicked.attr("data-tab")
    });

    // Item summaries
    html.find('.item-dropdown').click(event => this._onItemSummary(event));

    html.find('.melee-property-quality, .melee-property-flaw, .ranged-property-quality, .ranged-property-flaw, .armour-quality, .armour-flaw').click(event => this._expandProperty(event));

    html.find('.weapon-range, .weapon-group, .weapon-reach').click(event => this._expandInfo(event));


    $("input[type=text]").click(function() {
      $(this).select();
   });

    // Everything below here is only needed if the sheet is editable
    if (!this.options.editable) return;

      html.find(".wounds-value-box").change(event => {
        this._modifyWounds(event)
      })

     // This disgusting mess allows characteristics to be tabbed through. (Used only by Creature and NPC sheets, placed here to maintain DRY code)
     html.find(".ch-edit").keydown(event => {
      if (event.keyCode == 9) // If Tabing out of an characteristic input, save the new value (and future values) in updateObj
      {
        let characteristics = this.actor.data.data.characteristics
        let ch = event.currentTarget.attributes["data-char"].value;
        let newValue  = Number(event.target.value);

        if (!this.updateObj) // Create a new updateObj (every time updateObj is used for an update, it is deleted, see below)
          this.updateObj = duplicate(this.actor.data.data.characteristics);;


        if (!(newValue == characteristics[ch].initial + characteristics[ch].advances)) // don't update a characteristic if it wasn't changed
        {
         this.updateObj[ch].initial = newValue;
         this.updateObj[ch].advances = 0;
        }
        this.charUpdateFlag = false;
      }
      else
      {
        this.charUpdateFlag = true; // If the user did not click tab, OK to update
      }
    })

    html.find('.ch-edit').focusout(async event => {
      event.preventDefault();
      if (!this.charUpdateFlag && event.currentTarget.attributes["data-char"].value != "fel") // Do not proceed with an update until the listener aboves sets this flag to true or the last characteristic was tabbed
        return                  // When this flag is true, that means the focus out was not from a tab

      // This conditional allows for correctly updating only a single characteristic. If the user editted only one characteristic, the above listener wasn't called, meaning no updateObj
      if (!this.updateObj)
        this.updateObj = duplicate(this.actor.data.data.characteristics)

      // In order to correctly update the last element, we use the normal procedure (similar to above)
      let characteristics = this.actor.data.data.characteristics
      let ch = event.currentTarget.attributes["data-char"].value;
      let newValue  = Number(event.target.value);

      if (!(newValue == characteristics[ch].initial + characteristics[ch].advances))
      {
       this.updateObj[ch].initial = newValue;
       this.updateObj[ch].advances = 0;
      }

      // Finally, update and delete the updateObj
      await this.actor.update({"data.characteristics" : this.updateObj})
      this.updateObj = undefined;

    });




    html.find('.skill-advances').keydown(async event => {
      if (event.keyCode == 9) // Wait to update if user tabbed to another skill
      {
        this.skillUpdateFlag = false;
      }
      else
      {
        this.skillUpdateFlag = true;
      }
    });


    html.find('.skill-advances').focusout(async event => {
      if (!this.skillsToEdit)
        this.skillsToEdit = []
      let itemId = Number(event.target.attributes["data-item-id"].value);
      let itemToEdit = this.actor.items.find(i => i.id === itemId);
      itemToEdit.data.advances.value = Number(event.target.value);
      this.skillsToEdit.push(itemToEdit);

      if (!this.skillUpdateFlag)
        return;

      // Need to update all skills every time because if the user tabbed through and updated many, only the last one would be saved
      for(let skill of this.skillsToEdit)
      {
        await this.actor.updateOwnedItem(skill, true);
      }
      this.skillsToEdit = [];
    });


    html.find('.skill-advances').focusin(async event => {
      event.target.focus();
    });

    html.find('.ammo-selector').change(async event => {
      let itemId = Number(event.target.attributes["data-item-id"].value);
      const itemToEdit = this.actor.items.find(i => i.id === itemId);
      itemToEdit.data.currentAmmo.value = Number(event.target.value);
      await this.actor.updateOwnedItem(itemToEdit, true);
    });


    html.find('.spell-selector').change(async event => {
      let itemId = Number(event.target.attributes["data-item-id"].value);
      const ing = this.actor.items.find(i => i.id === itemId);
      ing.data.spellIngredient.value = Number(event.target.value);
      await this.actor.updateOwnedItem(ing, true);
    });

    html.find('.ingredient-selector').change(async event => {
      let itemId = Number(event.target.attributes["data-item-id"].value);
      const spell = this.actor.items.find(i => i.id === itemId);
      spell.data.currentIng.value = Number(event.target.value);
      await this.actor.updateOwnedItem(spell, true);
    });

    // Characteristic Tests
    html.find('.ch-value').click(event => {
      event.preventDefault();
      let characteristic = event.currentTarget.attributes["data-char"].value;
      this.actor.setupCharacteristic(characteristic, event);
    });

    html.find('.skill-total').click(event => {
      event.preventDefault();
      let itemId = Number($(event.currentTarget).parents(".item").attr("data-item-id"));
      let skill = this.actor.items.find(i => i.id === itemId);
      this.actor.setupSkill(skill, event);
    })

    html.find('.weapon-item-name').click(event => {
      event.preventDefault();
      let itemId = Number($(event.currentTarget).parents(".item").attr("data-item-id"));
      let attackType = $(event.currentTarget).parents(".inventory-list").attr("data-weapon-type");
      let weapon = this.actor.items.find(i => i.id === itemId);
      this.actor.setupWeapon(duplicate(weapon), {attackType : attackType});
    })

    html.find('.fist-icon').click(async event => {
      event.preventDefault();
      let pack = game.packs.find(p => p.collection == "wfrp4e.trappings");
      let weapons;
      await pack.getIndex().then(index => weapons = index);
      let unarmedId = weapons.find(w => w.name.toLowerCase() == "unarmed");
      let unarmed = await pack.getEntity(unarmedId.id);
      this.actor.setupWeapon(duplicate(unarmed.data), {attackType : "melee"})
      // Roll Fist Attack
    })

    html.find('.trait-roll').click(event => {
      event.preventDefault();
      let itemId = Number($(event.currentTarget).parents(".item").attr("data-item-id"));
      let trait = this.actor.items.find(i => i.id === itemId);
      this.actor.rollTrait((duplicate(trait)));
    })

    html.find('.spell-roll').click(event => {
      event.preventDefault();
      let itemId = Number($(event.currentTarget).parents(".item").attr("data-item-id"));
      let spell = this.actor.items.find(i => i.id === itemId);
      this.actor.spellDialog(duplicate(spell));
    })

    html.find('.prayer-roll').click(event => {
      event.preventDefault();
      let itemId = Number($(event.currentTarget).parents(".item").attr("data-item-id"));
      let prayer = this.actor.items.find(i => i.id === itemId);
      this.actor.setupPrayer(duplicate(prayer));
    })

    /* -------------------------------------------- */
    /*  Inventory
    /* -------------------------------------------- */

    // Create New Item
    html.find('.item-create').click(ev => this._onItemCreate(ev));


    // Update Inventory Item
    html.find('.item-edit').click(ev => {
      let itemId = Number($(ev.currentTarget).parents(".item").attr("data-item-id"));
      let Item = CONFIG.Item.entityClass;
      const item = new Item(this.actor.items.find(i => i.id === itemId), {actor : this.actor});
      item.sheet.render(true);
    });

    html.find('.skill-select').mousedown(ev => {
      let itemId = Number($(ev.currentTarget).parents(".item").attr("data-item-id"));
      if (ev.button == 0)
      {
        let skill = this.actor.items.find(i => i.id === itemId);
        this.actor.setupSkill(skill, event);
      }
      else if (ev.button == 2)
      {
        let Item = CONFIG.Item.entityClass;
        const item = new Item(this.actor.items.find(i => i.id === itemId), {actor : this.actor});
        item.sheet.render(true);
      }
    });


    // Delete Inventory Item
    html.find('.item-delete').click(ev => {
      let li = $(ev.currentTarget).parents(".item"),
        itemId = Number(li.attr("data-item-id"));
        renderTemplate('public/systems/wfrp4e/templates/chat/delete-item-dialog.html').then(html => {
          new Dialog({
          title: "Delete Confirmation",
          content: html,
          buttons: {
            Yes: {
              icon: '<i class="fa fa-check"></i>',
              label: "Yes",
              callback: dlg => {
                this.actor.deleteOwnedItem(itemId, true);
                li.slideUp(200, () => this.render(false));
              }
            },
            cancel: {
              icon: '<i class="fas fa-times"></i>',
              label: "Cancel"
            },
          },
          default: 'Yes'
        }).render(true)
    });
  });

    // Remove Inventory Item from Container
    html.find('.item-remove').click(ev => {
      let li = $(ev.currentTarget).parents(".item"),
        itemId = Number(li.attr("data-item-id"));
      const item = this.actor.items.find(i => i.id == itemId);
      item.data.location.value = 0;
      this.actor.updateOwnedItem(item, true);
    });

    html.find('.toggle-enc').click(ev => {
      let itemId = Number($(ev.currentTarget).parents(".item").attr("data-item-id"));
      let item = this.actor.items.find(i => i.id === itemId );
      item.data.countEnc.value = !item.data.countEnc.value;
      this.actor.updateOwnedItem(item, true);
    });

    html.find('.item-toggle').click(ev => {
      let itemId = Number($(ev.currentTarget).parents(".item").attr("data-item-id"));
      let item = this.actor.items.find(i => i.id === itemId );
      if (item.type == "armour")
        item.data.worn.value = !item.data.worn.value;
      else if (item.type == "weapon")
        item.data.equipped = !item.data.equipped;
      else if (item.type == "trapping" && item.data.trappingType.value == "clothingAccessories")
        item.data.worn = !item.data.worn;
      this.actor.updateOwnedItem(item);
    });

    html.find('.worn-container').click(ev => {
      let itemId = Number($(ev.currentTarget).parents(".item").attr("data-item-id"));
      let item = this.actor.items.find(i => i.id === itemId );
      item.data.worn.value = !item.data.worn.value;
      this.actor.updateOwnedItem(item, true);
    });


    html.find('.quantity-click').mousedown(ev => {
      let itemId = Number($(ev.currentTarget).parents(".item").attr("data-item-id"));
      let item = this.actor.items.find(i => i.id === itemId );
      switch (event.button)
      {
        case 0:
          if (event.ctrlKey)
            item.data.quantity.value += 10;
          else
            item.data.quantity.value++;

          break;
        case 2:
          if (event.ctrlKey)
            item.data.quantity.value -= 10;
          else
            item.data.quantity.value--;

          if (item.data.quantity.value < 0)
            item.data.quantity.value = 0;
          break;
      }
      this.actor.updateOwnedItem(item);
    });

    html.find('.ap-value').mousedown(ev => {
      let itemId = Number($(ev.currentTarget).parents(".item").attr("data-item-id"));
      let APlocation =  $(ev.currentTarget).parents(".item").attr("data-location");
      let item = this.actor.items.find(i => i.id === itemId );
      if (item.data.currentAP[APlocation] == -1)
        item.data.currentAP[APlocation] = item.data.maxAP[APlocation];
      switch (event.button)
      {
        case 0:
        item.data.currentAP[APlocation]++;
        if (item.data.currentAP[APlocation] > item.data.maxAP[APlocation])
          item.data.currentAP[APlocation] = item.data.maxAP[APlocation]
          break;
        case 2:
        item.data.currentAP[APlocation]--;
        if (item.data.currentAP[APlocation] < 0)
          item.data.currentAP[APlocation] = 0;
          break;
      }
      this.actor.updateOwnedItem(item);
    });

    html.find('.memorized-toggle').click(async ev => {
      let itemId = Number($(ev.currentTarget).parents(".item").attr("data-item-id"));
      const spell = this.actor.items.find(i => i.id === itemId);
      spell.data.memorized.value = !spell.data.memorized.value;
      await this.actor.updateOwnedItem(spell, true);
    });

    html.find('.sl-counter').mousedown(async ev => {
      let itemId = Number($(ev.currentTarget).parents(".item").attr("data-item-id"));
      const spell = this.actor.items.find(i => i.id === itemId);
      switch (event.button)
      {
        case 0:
        spell.data.cn.SL++;
        if (spell.data.cn.SL > spell.data.cn.value)
          spell.data.cn.SL = spell.data.cn.valeu;
          break;
        case 2:
        spell.data.cn.SL = 0;
        break;
      }
      await this.actor.updateOwnedItem(spell, true);
    });

    html.find('.auto-calc-toggle').mousedown(async ev => {
      let toggle = event.target.attributes["toggle-type"].value;

      if (event.button == 2)
      {
        let newFlags = duplicate(this.actor.data.flags);

        if (toggle == "walk")
          newFlags.autoCalcWalk = !newFlags.autoCalcWalk;

        else if (toggle == "run")
          newFlags.autoCalcRun = !newFlags.autoCalcRun;

        else if (toggle == "wounds")
          newFlags.autoCalcWounds = !newFlags.autoCalcWounds;

        else if (toggle == "critW")
          newFlags.autoCalcCritW = !newFlags.autoCalcCritW;

        else if (toggle == "corruption")
          newFlags.autoCalcCorruption = !newFlags.autoCalcCorruption;

        else if (toggle == "encumbrance")
          newFlags.autoCalcEnc = !newFlags.autoCalcEnc;


        this.actor.update({'flags' : newFlags})

      }

    });

    html.find('.disease-roll').mousedown(async ev =>  {
      console.log("DISEASE ROLL");
      let itemId = Number($(ev.currentTarget).parents(".item").attr("data-item-id"));
      const disease = this.actor.items.find(i => i.id === itemId);
      let type = ev.target.attributes.class.value.split(" ")[0].trim(); // Incubation or duration

      if (ev.button == 0)
      {
        try
        {
          let rollValue = new Roll(disease.data[type].value.split(" ")[0]).roll().total
          let timeUnit = disease.data[type].value.split(" ")[1];
          disease.data[type].roll = rollValue.toString() + " " + timeUnit;
        }
        catch
        {
          disease.data[type].roll = disease.data[type].value;
        }

        this.actor.updateOwnedItem(disease);
      }
      else if (ev.button == 2)
      {
        if(disease.data[type].roll)
        {
          let number = Number(disease.data[type].roll.split(" ")[0]) - 1;
          let timeUnit = disease.data[type].roll.split(" ")[1];
          disease.data[type].roll = `${number} ${timeUnit}`;
        }
        this.actor.updateOwnedItem(disease);
      }
    });

    /*****************************************************
    * Randomization options used by NPC and Creature sheets
    ******************************************************/

    // Entering a recognized species sets the characteristics to the average values
    html.find('.input.species').focusout(async event => {
      event.preventDefault();
      if (this.actor.data.type == "character")
        return
      if (game.settings.get("wfrp4e", "npcSpeciesCharacteristics"))
      {
        let species = event.target.value;
        try
        {
          let initialValues = WFRP_Utility.speciesCharacteristics(species, true);
          let characteristics = duplicate(this.actor.data.data.characteristics);

          for (let c in characteristics)
          {
            characteristics[c].initial = initialValues[c];
          }


          await this.actor.update({'data.characteristics' : characteristics})
          await this.actor.update({"data.details.species.value" : species});
          await this.actor.update({"data.details.move.value" : WFRP_Utility.speciesMovement(species) || 4})
        }
        catch
        {
          // Do nothing if exception trying to find species
        }
      }
    });

    // Randomization buttons that randomize characteristics, skills, and talents, of a recognized species
    html.find('.randomize').click(async event => {
      event.preventDefault();
      let species = this.actor.data.data.details.species.value;

      try
      {
        switch(event.target.text)
        {
          case "C":
            if (this.actor.data.type == "creature")
            {
              let roll = new Roll("2d10");
              roll.roll();
              let characteristics = duplicate (this.actor.data.data.characteristics);
              for (let char in characteristics)
              {
                if (characteristics[char].initial == 0)
                  continue

                characteristics[char].initial -= 10;
                characteristics[char].initial += roll.reroll().total;
                if (characteristics[char].initial < 0)
                  characteristics[char].initial = 0
              }
              await this.actor.update({"data.characteristics" : characteristics});
            }
            else
            {
              let characteristics = duplicate (this.actor.data.data.characteristics);
              let rolledCharacteristics = WFRP_Utility.speciesCharacteristics(species, false);
              for (let char in rolledCharacteristics)
              {
                characteristics[char].initial = rolledCharacteristics[char];
              }
              await this.actor.update({"data.characteristics" : characteristics})

            }
            return

          case "S":
            this._advanceSpeciesSkills()
            return

          case "T":
            this._advanceSpeciesTalents()
            return
        }
      }
      catch (error)
      {
        console.log("Could not randomize: " + error)
      }
    });


    //Item Dragging
    let handler = ev => this._onDragItemStart(ev);
    html.find('.item').each((i, li) => {
      li.setAttribute("draggable", true);
      li.addEventListener("dragstart", handler, false);
    });
  }

  /* -------------------------------------------- */
  /*  Event Listeners and Handlers                */
  /* -------------------------------------------- */

  _onDragItemStart(event) {
    let itemId = Number(event.currentTarget.getAttribute("data-item-id"));
    event.dataTransfer.setData("text/plain", JSON.stringify({
      type: "Item",
      actorId: this.actor._id,
      id: itemId,
      root: Number(event.currentTarget.getAttribute("root"))
    }));
  }

  async _onDrop(event) {
      var dragData = event.dataTransfer.getData("text/plain");
      var dropID = Number($(event.target).parents(".item").attr("data-item-id"));
      if ($(event.target).parents(".item").attr("inventory-type") == "container"){
        var dragItem = this.actor.getOwnedItem(JSON.parse(dragData).id);
        if (dragItem.data.id == dropID)
          throw "";
        else if (dragItem.data.type == "container" && $(event.target).parents(".item").attr("last-container"))
           throw "Cannot add container past the 4th nested container"

        else if (dragItem.data.type == "container")
        {
          if (JSON.parse(dragData).root == $(event.target).parents(".item").attr("root"))
          {
            ui.notifications.error("Remove the container before changing its location");
            throw "Remove the container before changing its location";
          }
        }
        dragItem.data.data.location.value = dropID;

          //  this will unequip/remove items like armor and weapons when moved into a container
          if (dragItem.data.type == "armour")
            dragItem.data.data.worn.value = false;
          if (dragItem.data.type == "weapon")
            dragItem.data.data.equipped = false;
          if (dragItem.data.type == "trapping" && dragItem.data.data.trappingType.value == "clothingAccessories")
            dragItem.data.data.worn = false;


        await this.actor.updateOwnedItem(dragItem.data, true);
      }
    else
      super._onDrop(event)
  }


  _onItemSummary(event) {
    event.preventDefault();
    let li = $(event.currentTarget).parents(".item"),
        item = this.actor.getOwnedItem(Number(li.attr("data-item-id"))),
        expandData = item.getExpandData({secrets: this.actor.owner});

    // Toggle summary for an item
    if ( li.hasClass("expanded") ) {
      let summary = li.children(".item-summary");
      summary.slideUp(200, () => summary.remove());
    } else {
      let div = "";
      div = $(`<div class="item-summary">${expandData.description.value}</div>`);

      let props = $(`<div class="item-properties"></div>`);
      expandData.properties.forEach(p => props.append(`<span class="tag">${p}</span>`));
      div.append(props);
      li.append(div.hide());
      div.slideDown(200);
    }
    li.toggleClass("expanded");
  }

  // Summary for specific property selected - like a Quality description
  _expandProperty(event) {
    event.preventDefault();

    let li = $(event.currentTarget).parents(".item"),
        property = event.target.text,
        properties = mergeObject(WFRP_Utility.qualityList(), WFRP_Utility.flawList()),
        propertyDescr = Object.assign(duplicate(CONFIG.qualityDescriptions), CONFIG.flawDescriptions);

        property = property.replace(/,/g, '').trim();

        let propertyKey = "";
        if (property == "Special Ammo")
        {
          let item = this.actor.getOwnedItem(Number(li.attr("data-item-id")));
          let ammo = this.actor.getOwnedItem(item.data.data.currentAmmo.value);
          propertyDescr = Object.assign(propertyDescr, {"Special Ammo" : ammo.data.data.special.value});
          propertyKey = "Special Ammo";
        }
        else if (property != "Special")
        {
          propertyKey = WFRP_Utility.findKey(property.split(" ")[0], properties)
        }
        else{
          let item = this.actor.getOwnedItem(Number(li.attr("data-item-id")));
          propertyDescr = Object.assign(propertyDescr, {"Special" : item.data.data.special.value});
          item = WFRP_Utility._prepareWeaponCombat(this.actor.data, duplicate(item.data));
          propertyKey = "Special";
        }

        let propertyDescription = "<b>" + property + "</b>" + ": " + propertyDescr[propertyKey];
        if (propertyDescription.includes("(Rating)"))
          propertyDescription = propertyDescription.replace("(Rating)", property.split(" ")[1])

    // Toggle summary
    if ( li.hasClass("expanded") ) {
      let summary = li.children(".item-summary");
      summary.slideUp(200, () => summary.remove());
    } else {
      let div = $(`<div class="item-summary">${propertyDescription}</div>`);
      li.append(div.hide());
      div.slideDown(200);
    }
    li.toggleClass("expanded");
  }

  _expandInfo(event) {
    event.preventDefault();
    let li = $(event.currentTarget).parents(".item");
    let classes = $(event.currentTarget);
    let  expansionText = "";
      if (classes.hasClass("weapon-range"))
      {
        let range = parseInt(event.target.text);
        expansionText = "0 yd - " + Math.ceil(range / 10) + " yds: " + CONFIG.rangeModifiers["Point Blank"] + "<br>"+
        (Math.ceil(range / 10) + 1) + " yds - " + Math.ceil(range / 2) + " yds: " + CONFIG.rangeModifiers["Short Range"] + "<br>" +
        (Math.ceil(range / 2) + 1) + " yds - " + range + " yds: " + CONFIG.rangeModifiers["Normal"]  + "<br>"+
        (range + 1) + " yds - " + range * 2 + " yds: " + CONFIG.rangeModifiers["Long Range"] + "<br>"+
        (range * 2 + 1) + " yds - " + range * 3 + " yds: " + CONFIG.rangeModifiers["Extreme"] + "<br>";
      }
      else if (classes.hasClass("weapon-group"))
      {
        let weaponGroup = event.target.text;
        let weaponGroupKey = "";
        weaponGroupKey = WFRP_Utility.findKey(weaponGroup, CONFIG.weaponGroups);
        expansionText = CONFIG.weaponGroupDescriptions[weaponGroupKey];
      }
      else if (classes.hasClass("weapon-reach"))
      {
        let reach = event.target.text;
        let reachKey;
        reachKey = WFRP_Utility.findKey(reach, CONFIG.weaponReaches);
        expansionText = CONFIG.reachDescription[reachKey];
      }

    // Toggle summary

    if ( li.hasClass("expanded") ) {
      let summary = li.children(".item-summary");
      summary.slideUp(200, () => summary.remove());
    } else {
      let div = $(`<div class="item-summary">${expansionText}</div>`);
      li.append(div.hide());
      div.slideDown(200);
    }
    li.toggleClass("expanded");
  }

  /* -------------------------------------------- */

  /**
   * Handle creating a new Owned Item for the actor using initial data defined in the HTML dataset
   * @private
   */
  _onItemCreate(event) {
    event.preventDefault();
    let header = event.currentTarget,
        data = duplicate(header.dataset);


    // Conditional for creating skills from the skills tab - sets to the correct skill type depending on column
    if (event.currentTarget.attributes["data-type"].value == "skill")
    {
      data = mergeObject(data, {"data.advanced.value" : event.currentTarget.attributes["data-skill-type"].value});
    }

    // Conditional for creating Trappings from the Trapping tab - sets to the correct trapping type
    if (event.currentTarget.attributes["data-type"].value == "trapping")
      data = mergeObject(data, {"data.trappingType.value" : event.currentTarget.attributes["item-section"].value})

    // Conditional for creating spells/prayers from their tabs, create the item with the correct type
    else if (data.type == "spell" || data.type == "prayer")
    {
      let itemSpecification = event.currentTarget.attributes[`data-${data.type}-type`].value;

      if (data.type == "spell")
      {
        data = mergeObject(data, {"data.lore.value" : itemSpecification});
      }
      else if (data.type == "prayer")
      {
        data = mergeObject(data, {"data.type.value" : itemSpecification});
      }
    }
    data["name"] = `New ${data.type.capitalize()}`;
    this.actor.createOwnedItem(data, true, {renderSheet: true});
  }

  /* -------------------------------------------- */
}

Actors.unregisterSheet("core", ActorSheet);




class ActorSheetWfrp4eCharacter extends ActorSheetWfrp4e {
  static get defaultOptions() {
    const options = super.defaultOptions;
    mergeObject(options, {
      classes: options.classes.concat(["wfrp4e", "actor", "character-sheet"]),
      width: 610,
      height: 740,
    });
    return options;
  }

  /* -------------------------------------------- */

  /**
   * Get the correct HTML template path to use for rendering this particular sheet
   * @type {String}
   */
  get template() {
    return "public/systems/wfrp4e/templates/actors/actor-sheet.html";
  }

  /**
   * Add some extra data when rendering the sheet to reduce the amount of logic required within the template.
   */
  getData() {
    const sheetData = super.getData();
    let tb = sheetData.actor.data.characteristics.t.bonus;
    let wpb =sheetData.actor.data.characteristics.wp.bonus;
    if (sheetData.actor.flags.autoCalcCorruption)
    {
      sheetData.actor.data.status.corruption.max = tb + wpb;
      let pureSoulTalent = sheetData.actor.talents.find(x => x.name.toLowerCase() == "pure soul")
      if (pureSoulTalent)
        sheetData.actor.data.status.corruption.max += pureSoulTalent.data.advances.value;
    }


    return sheetData;
  }

  activateListeners(html) {
    super.activateListeners(html);

    html.find('.career-toggle').click(async ev => {
      let itemId = Number($(ev.currentTarget).parents(".item").attr("data-item-id"));
      let type = $(ev.currentTarget).attr("toggle-type")
      let item = this.actor.items.find(i => i.id === itemId );
      item.data[type].value = !item.data[type].value;


       if (type == "current")
       {
         let availableCharacteristics = item.data.characteristics
         let characteristics = this.actor.data.data.characteristics;
         if (item.data.current.value)
         {
           for (let char in characteristics)
           {
             characteristics[char].career = false;
             if (availableCharacteristics.includes(char))
               characteristics[char].career = true;
           }
         }
         else
         {
           for (let char in characteristics)
           {
             characteristics[char].career = false;
           }
         }
      this.actor.update({"data.characteristics" : characteristics})
      }

      // Only one career can be current - make all other careers not current
      // Dislike iterating through every item: TODO - different approach
      if (type == "current" && item.data.current.value == true)
        for (let i of this.actor.items)
          if (i.type == "career" && i != item)
            await this.actor.updateOwnedItem({"id" : i.id, "data.current.value" : false});
      this.actor.updateOwnedItem(item);
    });

    html.find(".untrained-skill").mousedown(async ev => {

      let skill = await WFRP_Utility.findSkill(event.target.text);

      if (ev.button == 2)
      {
        skill.sheet.render(true);
      }
      else
      {
        try
        {
          new Dialog({
            title: "Add Career Skill",
            content: '<p>Do you want to add this skill?</p>',
            buttons: {
              yes: {
                label: "Yes",
                callback: dlg => {
                  this.actor.createOwnedItem(skill.data);
                }
              },
              cancel: {
                label: "Cancel",
                callback: dlg => {
                  return
                }
              },
            },
            default: 'yes'
          }).render(true);
        }
        catch
        {
          console.error(error)
          ui.notifications.error(error)
        }
      }
    })

    html.find(".untrained-talent").mousedown(async ev => {

      let talent = await WFRP_Utility.findTalent(event.target.text);

      if (ev.button == 2)
      {
        talent.sheet.render(true);
      }

      else
      {
        try
        {
          new Dialog({
            title: "Add Career Talent",
            content: '<p>Do you want to add this Talent?</p>',
            buttons: {
              yes: {
                label: "Yes",
                callback: dlg => {
                  this.actor.createOwnedItem(talent.data);
                  // this.actor.update({"data.details.experience.spent" : this.actor.data.data.details.experience.spent + 100})
                }
              },
              cancel: {
                label: "Cancel",
                callback: dlg => {
                  return
                }
              },
            },
            default: 'yes'
          }).render(true);
        }
        catch
        {
          console.error(error)
          ui.notifications(error)
        }
    }

    })

    html.find('.advancement-indicator').mousedown(async ev =>  {
     let data = duplicate(this.actor.data.data);

      let type = $(ev.target).attr("data-target");

      if (type == "skill")
      {
        let itemId = Number($(ev.currentTarget).parents(".item").attr("data-item-id"));
        let item = this.actor.getOwnedItem(itemId);

        if (ev.button == 0)
        {
          let cost = WFRP_Utility._calculateAdvCost(item.data.data.advances.value, type)
          data.details.experience.spent = Number(data.details.experience.spent) + cost;
          item.data.data.advances.value++;
          this.actor.updateOwnedItem({id : itemId, "data.advances.value": item.data.data.advances.value});
          this.actor.update({"data.details.experience.spent" : data.details.experience.spent});
        }
        else if (ev.button = 2)
        {
          if (item.data.data.advances.value == 0)
            return;
          item.data.data.advances.value--;
          let cost = WFRP_Utility._calculateAdvCost(item.data.data.advances.value, type)
          data.details.experience.spent = Number(data.details.experience.spent) - cost;
          this.actor.updateOwnedItem({id : itemId, "data.advances.value": item.data.data.advances.value});
          this.actor.update({"data.details.experience.spent" : data.details.experience.spent});
        }
      }
      else if (type == "talent")
      {

      }
      else
      {
        let characteristic = type;
        let currentChar = this.actor.data.data.characteristics[characteristic];

        if (ev.button == 0)
        {
          let cost = WFRP_Utility._calculateAdvCost(currentChar.advances, "characteristic");

          data.characteristics[characteristic].advances++;
          data.details.experience.spent = Number(data.details.experience.spent) + cost;
          await this.actor.update({"data.characteristics" : data.characteristics,
                                  "data.details.experience" : data.details.experience});
        }
        else if (ev.button == 2)
        {
          if (currentChar.advances == 0)
            return
          let cost = WFRP_Utility._calculateAdvCost(currentChar.advances - 1, "characteristic");

          data.characteristics[characteristic].advances--;
          data.details.experience.spent = Number(data.details.experience.spent) - cost;
          await this.actor.update({"data.characteristics" : data.characteristics,
                                  "data.details.experience" : data.details.experience});
        }
      }
  });
  }
}

// Register Character Sheet
Actors.registerSheet("wfrp4e", ActorSheetWfrp4eCharacter, {
  types: ["character"],
  makeDefault: true
});



class ActorSheetWfrp4eNPC extends ActorSheetWfrp4e {
  static get defaultOptions() {
    const options = super.defaultOptions;
    mergeObject(options, {
      classes: options.classes.concat(["wfrp4e", "actor", "npc-sheet"]),
      width: 610,
      height: 740,
    });


    return options;
  }


  /**
   * Get the correct HTML template path to use for rendering this particular sheet
   * @type {String}
   */
  get template() {
    return "public/systems/wfrp4e/templates/actors/npc-sheet.html";
  }


  /**
   * Add some extra data when rendering the sheet to reduce the amount of logic required within the template.
   */
  getData() {
    const sheetData = super.getData();

    // Return data for rendering
    return sheetData;
  }

  /* -------------------------------------------- */

  /**
   * Organize and classify Items for NPC sheets
   * @private
   */
  _prepareItems(actorData) {
   super._prepareItems(actorData);
  }


    /**
   * Advance NPC based on given career
   * @private
   */
  async _advanceNPC(careerData) {
    let updateObj = {};
    let advancesNeeded = careerData.level.value * 5;

    for (let advChar of careerData.characteristics)
      if (this.actor.data.data.characteristics[advChar].advances < 5 * careerData.level.value)
        updateObj[`data.characteristics.${advChar}.advances`] = 5 * careerData.level.value;

    for (let skill of careerData.skills)
      await this._advanceSkill(skill, advancesNeeded);

    for (let talent of careerData.talents)
      await this._advanceTalent(talent);

    this.actor.update(updateObj);
  }

  /* -------------------------------------------- */
  /*  Event Listeners and Handlers
  /* -------------------------------------------- */

  /**
   * Activate event listeners using the prepared sheet HTML
   * @param html {HTML}   The prepared HTML object ready to be rendered into the DOM
   */
  activateListeners(html) {
    super.activateListeners(html);

    if (!this.options.editable) return;

      html.find('.ch-roll').click(event => {
        event.preventDefault();
        let characteristic = $(event.currentTarget).attr("data-char");
        this.actor.setupCharacteristic(characteristic, event);
      });

      

      html.find('.npc-career').click(event => {
        event.preventDefault();
        let id = Number($(event.currentTarget).parents(".item").attr("data-item-id"));
        let careerItem = duplicate(this.actor.getOwnedItem(id).data);
        careerItem.data.complete.value = !careerItem.data.complete.value
        if (careerItem.data.complete.value)
          this._advanceNPC(careerItem.data)

        this.actor.updateOwnedItem({id : id, 'data' : careerItem.data});
      });
  }

  /* -------------------------------------------- */

  /**
   * This method is called upon form submission after form data is validated
   * @param event {Event}       The initial triggering submission event
   * @param formData {Object}   The object of validated form data with which to update the object
   * @private
   */
  _updateObject(event, formData) {

    // Parent ActorSheet update steps
    super._updateObject(event, formData);
  }
}

// Register NPC Sheet
Actors.registerSheet("wfrp4e", ActorSheetWfrp4eNPC, {
  types: ["npc"],
  makeDefault: true
});


/************** ALTERNATE CREATURE SHEET ******************/

class ActorSheetWfrp4eCreature extends ActorSheetWfrp4e {
  static get defaultOptions() {
    const options = super.defaultOptions;
    mergeObject(options, {
      classes: options.classes.concat(["wfrp4e", "actor", "creature-sheet"]),
      width: 610,
      height: 740,
    });


    return options;
  }

  /* -------------------------------------------- */

  /**
   * Get the correct HTML template path to use for rendering this particular sheet
   * @type {String}
   */
  get template() {
    return "public/systems/wfrp4e/templates/actors/creature-sheet.html";
  }

  /* -------------------------------------------- */

  /**
   * Add some extra data when rendering the sheet to reduce the amount of logic required within the template.
   */
  getData() {
    const sheetData = super.getData();
    // Return data for rendering
    return sheetData;
  }

  /* -------------------------------------------- */

  /**
   * Organize and classify Items for NPC sheets
   * @private
   */
  _prepareItems(actorData) {
   super._prepareItems(actorData);

   for (let trait of actorData.traits)
   {
     if (actorData.data.excludedTraits.includes(trait.id))
     {
       trait.included = false;
     }
     else
     {
       trait.included = true;
     }
   }

   actorData.notesTraits = actorData.traits.sort(WFRP_Utility.nameSorter); // Display all traits in the notes section of a creature
   // Use only included traits for calculation
   actorData.traits = actorData.traits.filter(t => t.included);

   actorData.skills = (actorData.basicSkills.concat(actorData.advancedOrGroupedSkills)).sort(WFRP_Utility.nameSorter);
   actorData.trainedSkills = actorData.skills.filter(s => s.data.advances.value > 0) 
  }


  /* -------------------------------------------- */
  /*  Event Listeners and Handlers
  /* -------------------------------------------- */

  /**
   * Activate event listeners using the prepared sheet HTML
   * @param html {HTML}   The prepared HTML object ready to be rendered into the DOM
   */
  activateListeners(html) {
    super.activateListeners(html);
  }

  /* -------------------------------------------- */

  /**
   * This method is called upon form submission after form data is validated
   * @param event {Event}       The initial triggering submission event
   * @param formData {Object}   The object of validated form data with which to update the object
   * @private
   */
  _updateObject(event, formData) {

    // Parent ActorSheet update steps
    super._updateObject(event, formData);
  }

  // Creature sheet dropdowns need specific implementation to correctly display
  _onCreatureItemSummary(event) {
    event.preventDefault();
    let li = $(event.currentTarget).parent('.list'),
        item = this.actor.getOwnedItem(Number($(event.currentTarget).attr("data-item-id"))),
        expandData = item.getExpandData({secrets: this.actor.owner});


    if ( li.hasClass("expanded") ) {
      let summary = li.children(".item-summary");
      summary.slideUp(200, () => summary.remove());
    } else {
      let div = "";
      div = $(`<div class="item-summary"><b>${item.data.name}:</b>${expandData.description.value}</div>`);

      let props = $(`<div class="item-properties"></div>`);
      expandData.properties.forEach(p => props.append(`<span class="tag">${p}</span>`));
      div.append(props);
      li.append(div.hide());
      div.slideDown(200);
    }
    li.toggleClass("expanded");
  }
  activateListeners(html) {
    super.activateListeners(html);

    html.find(".content").hover(event => {
      $(event.currentTarget).focus();
    })
    html.find('.content').keydown(event => {
      if (event.keyCode == 46)
      {
        let itemId = $(event.currentTarget).attr("data-item-id");
        this.actor.deleteOwnedItem(itemId, true);
      }
    });
    html.find(".creature-dropdown").click(event => this._onCreatureItemSummary(event));

    if (!this.options.editable) return;

    html.find(".skills.name, .skills.total").mousedown(event => {
      let newAdv
      let advAmt;
      let skill = this.actor.getOwnedItem(Number($(event.currentTarget).parents(".content").attr("data-item-id")));

      if (event.shiftKey || event.ctrlKey)
      {
        if (event.shiftKey)
          advAmt = 10;
        else if (event.ctrlKey)
          advAmt = 1;
      }

      if (event.button == 0)
      {
        if (advAmt)
        {
          newAdv = skill.data.data.advances.value + advAmt;
          this.actor.updateOwnedItem({id: skill.data.id, "data.advances.value" : newAdv})
        }
        else
          this.actor.setupSkill(skill.data);
      }
      else if (event.button == 2)
      {
        if (advAmt)
        {
          newAdv = skill.data.data.advances.value - advAmt;
          if (newAdv < 0)
            newAdv = 0;
          this.actor.updateOwnedItem({id: skill.data.id, "data.advances.value" : newAdv})
        }
        else
        {
          let itemId = Number($(event.currentTarget).parents(".content").attr("data-item-id"));
          let Item = CONFIG.Item.entityClass;
          const item = new Item(this.actor.items.find(i => i.id === itemId), {actor : this.actor});
          item.sheet.render(true);
        }
      }
    })

    html.find(".traits.content").mousedown(event => {
      let trait = this.actor.getOwnedItem(Number($(event.currentTarget).attr("data-item-id")));

      if (event.button == 2 || !trait.data.data.rollable.value)
      {
        this._onCreatureItemSummary(event);
        return;
      }

      this.actor.rollTrait(trait.data);

    })

    html.find('.ch-roll').click(event => {
      event.preventDefault();
      let characteristic = $(event.currentTarget).attr("data-char");
      this.actor.setupCharacteristic(characteristic, event);
    });

    html.find('.trait-name').click(async event => {
      event.preventDefault();
      let traitId =  Number($(event.currentTarget).parents(".item").attr("data-item-id"));
      let newExcludedTraits = duplicate(this.actor.data.data.excludedTraits);

      if (this.actor.data.data.excludedTraits.includes(traitId))
        newExcludedTraits = newExcludedTraits.filter(i => i != traitId)
      else
        newExcludedTraits.push(traitId);

        await this.actor.update({"data.excludedTraits" : newExcludedTraits});
        this.actor.sheet.render(true);
    });
  }

}

// Register Creature Sheet
Actors.registerSheet("wfrp4e", ActorSheetWfrp4eCreature, {
  types: ["creature"],
  makeDefault: false
});




class WFRP_Utility
{
  static _prepareSpellOrPrayer(actorData, item) {
    item['target'] = this._calculateSpellRangeOrDuration(actorData, item.data.target.value, item.data.target.aoe);
    item['duration'] = this._calculateSpellRangeOrDuration(actorData, item.data.duration.value);
    if (item.data.duration.extendable)
    {
      item.duration += "+";
    }
    item['range'] = this._calculateSpellRangeOrDuration(actorData, item.data.range.value);
    if (item.type == "spell")
      item['damage'] = this._calculateSpellDamage(actorData, item.data.damage.value, item.data.magicMissile.value);
    else
      item['damage'] = this._calculateSpellDamage(actorData, item.data.damage.value, false);

    if (item.type == "spell")
    {
      item.data.description.value = this._spellDescription(item);
      if (!item.data.memorized.value )
        item.data.cn.value *= 2;
    }

    return item;
  }

  static _spellDescription (spell) {
    let description = spell.data.description.value;
    if (description && description.includes ("Lore:"))
      return description
    if (spell.data.lore.effect)
      description += "\n\n <b>Lore:</b> " + spell.data.lore.effect;
    else if (CONFIG.loreEffect[spell.data.lore.value])
      description += "\n\n <b>Lore:</b> " + CONFIG.loreEffect[spell.data.lore.value];
    return description;
  }

  /* -------------------------------------------- */

  static _prepareSkill(actorData, basicSkills, advOrGrpSkills, skill) {

    skill.data.characteristic.num = actorData.data.characteristics[skill.data.characteristic.value].value;
    skill.data.total.value = actorData.data.characteristics[skill.data.characteristic.value].value + skill.data.advances.value;
    skill.data.characteristic.abrev = CONFIG.characteristicsAbbrev[skill.data.characteristic.value];

    if (skill.data.grouped.value == "isSpec" || skill.data.advanced.value == "adv")
      advOrGrpSkills.push(skill)
    else
      basicSkills.push(skill);
   }

  /* -------------------------------------------- */

   static  _prepareTalent(actorData, talent, talentList) {
    let existingTalent = talentList.find(t => t.name == talent.name)
    if (existingTalent){
      if (!existingTalent.numMax){
        talent["numMax"]= actorData.data.characteristics[talent.data.max.value].bonus;
      }
        existingTalent.data.advances.value++;
    }
    else{
      switch(talent.data.max.value){
        case '1':
        talent["numMax"] = 1;
        break;

        case '2':
        talent["numMax"] = 2;
        break;

        case 'none':
        talent["numMax"] = "-";
        break;

        default:
        talent["numMax"]= actorData.data.characteristics[talent.data.max.value].bonus;
      }
      talentList.push(talent);
    }
   }

  /* -------------------------------------------- */

  // Prepare a weapon to be displayed in the combat tab (assign ammo, calculate range, organize qualities/flaws)
  static _prepareWeaponCombat(actorData, weapon){
    weapon["properties"] = this._prepareQualitiesFlaws(weapon);
    weapon.data.reach.value = CONFIG.weaponReaches[weapon.data.reach.value];
    weapon.data.weaponGroup.value = CONFIG.weaponGroups[weapon.data.weaponGroup.value];

    weapon.data.range.value = this._calculateRangeOrDamage(actorData, weapon.data.range.value);
    weapon.data.damage.meleeValue = this._calculateRangeOrDamage(actorData, weapon.data.damage.meleeValue);
    weapon.data.damage.rangedValue = this._calculateRangeOrDamage(actorData, weapon.data.damage.rangedValue);

    if (Number(weapon.data.range.value) > 0)
        weapon["rangedWeaponType"] = true;
    if (weapon.data.reach.value)
      weapon["meleeWeaponType"] = true;

    // assign available ammo (TODO: Improve by keeping a constant list of ammo so a loop each time is necessary)
    if (weapon.data.ammunitionGroup.value != "none") {
      weapon["ammo"] = [];
      for ( let a of actorData.items ) {
        if (a.type == "ammunition" && a.data.ammunitionType.value == weapon.data.ammunitionGroup.value) // If is ammo and the correct type of ammo
            weapon.ammo.push(a);
      }
      this._prepareWeaponWithAmmo(actorData, weapon);
    }
    else if (weapon.data.weaponGroup.value == "Throwing" || weapon.data.weaponGroup.value == "Explosives")
    {
      weapon["ammo"] = [weapon];
      weapon.data.ammunitionGroup.value = "";
    }
    weapon.properties = WFRP_Utility._separateQualitiesFlaws(weapon.properties);
    if (weapon.properties.special)
      weapon.properties.special = weapon.data.special.value;
    return weapon;
  }

  /* -------------------------------------------- */

  // Prepare a weapon to be displayed in the combat tab (calculate APs, organize qualities/flaws)
  static _prepareArmorCombat(actorData, armor, AP){ // -1 means currentAP is maxAP
    for (let ap in armor.data.currentAP)
    {
      if (armor.data.currentAP[ap] == -1)
      {
        armor.data.currentAP[ap] = armor.data.maxAP[ap];
      }
    }

    if (armor.data.maxAP.head > 0)
    {
      armor["protectsHead"] = true;
      AP.head += armor.data.currentAP.head;
    }
    if (armor.data.maxAP.body > 0)
    {
      armor["protectsBody"] = true;
      AP.body += armor.data.currentAP.body;
    }
    if (armor.data.maxAP.lArm > 0)
    {
      armor["protectslArm"] = true;
      AP.lArm += armor.data.currentAP.lArm;
    }
    if (armor.data.maxAP.rArm > 0)
    {
      armor["protectsrArm"] = true;
      AP.rArm += armor.data.currentAP.rArm;
    }
    if (armor.data.maxAP.lLeg > 0)
    {
      armor["protectslLeg"] = true;
      AP.lLeg += armor.data.currentAP.lLeg;
    }
    if (armor.data.maxAP.rLeg > 0)
    {
      armor["protectsrLeg"] = true
      AP.rLeg += armor.data.currentAP.rLeg;
    }
    armor.properties = this._separateQualitiesFlaws(this._prepareQualitiesFlaws(armor));
    return armor;
  }

  /* -------------------------------------------- */

  static _prepareQualitiesFlaws(item){
    let qualities = item.data.qualities.value.split(",").map(function(item) {
      if (item)
      {
        item = item.trim();
        if (!(Object.values(WFRP_Utility.qualityList()).includes(item) || (Object.values(WFRP_Utility.flawList()).includes(item)))) //if the quality does not show up in either quality or flaw list, add it
          CONFIG.itemQualities[item.toLowerCase().trim()] = item;
        return item
      }
    });
    let flaws = item.data.flaws.value.split(",").map(function(item) {
      if (item)
      {
        item = item.trim();
        if (!(Object.values(WFRP_Utility.flawList()).includes(item) || (Object.values(WFRP_Utility.qualityList()).includes(item)))) //if the quality does not show up in either quality or flaw list, add it
          CONFIG.itemFlaws[item.toLowerCase().trim()] = item;
        return item;
      }
    });


    if (!item.data.special.value)
      return qualities.concat(flaws).sort().filter(p => !!p);
    else
      return qualities.concat(flaws).sort().concat("Special").filter(p => !!p);

  }

  /* -------------------------------------------- */


  static _separateQualitiesFlaws(properties){
    let qualities = [],
        flaws = [],
        special = [];
    let allQualities = Object.values(this.qualityList());
    let allFlaws = Object.values(this.flawList());
    for (let prop of properties)
    {
      if (allQualities.includes(prop.split(" ")[0]))
        qualities.push(prop);
      else if (allFlaws.includes(prop.split(" ")[0]))
        flaws.push(prop);
      else
        special.push(prop);
    }
    return {qualities : qualities,flaws : flaws, special : special}
  }

  /* -------------------------------------------- */

  static _calculateArmorPenalties(actorData, armorList){
    // Parsing armor penalties for the combat tab
    let armorPenaltiesString = "";
    let wearingMail = false;
    let wearingPlate = false;
    for (let a of armorList)
    {
      armorPenaltiesString += a.data.penalty.value + " ";
      if (a.data.armorType.value == "mail")
        wearingMail = true;
      if (a.data.armorType.value == "plate")
        wearingPlate = true;
    }

    if (wearingMail || wearingPlate)
    {
      let stealthPenaltyValue = 0;
      if (wearingMail)
        stealthPenaltyValue += -10;
      if (wearingPlate)
        stealthPenaltyValue += -10;

      armorPenaltiesString += (stealthPenaltyValue + " Stealth");
    }
    return armorPenaltiesString;
  }

  /* -------------------------------------------- */

  static _calculateRangeOrDamage(actorData, formula){
    try {formula = formula.toLowerCase();}
    catch {return formula}

    for(let ch in actorData.data.characteristics)
    {
      if (formula.includes(ch.concat('b')))
      {
        formula = formula.replace(ch.concat('b'), actorData.data.characteristics[ch].bonus.toString());
      }
    }
    formula = formula.replace('x', '*');

    return eval(formula);
  }

  /* -------------------------------------------- */

  static _prepareWeaponWithAmmo(actorData, weapon){
    let ammo = weapon.ammo.find(a => a.id == weapon.data.currentAmmo.value);
    if (!ammo)
      return;

    let ammoProperties = this._prepareQualitiesFlaws(ammo);           // Skip undefined
    let specialPropInd =  ammoProperties.indexOf(ammoProperties.find(p => p && p.toLowerCase() == "special"));
    if (specialPropInd != -1)
      ammoProperties[specialPropInd] = ammoProperties[specialPropInd] + " Ammo"

    let ammoRange = ammo.data.range.value || "0";
    let ammoDamage = ammo.data.damage.value || "0";

    if (ammoRange.toLowerCase() == "as weapon")
    {
      // Do nothing to weapon's range
    }
    else if (ammoRange.toLowerCase() == "half weapon")
    {
      weapon.data.range.value /= 2;
    }
    else if (ammoRange.toLowerCase() == "third weapon")
    {
      weapon.data.range.value /= 3;
    }
    else if (ammoRange.toLowerCase() == "quarter weapon")
    {
      weapon.data.range.value /= 4;
    }
    else if (ammoRange.toLowerCase() == "twice weapon")
    {
      weapon.data.range.value *= 2;
    }
    else
      weapon.data.range.value += eval(ammoRange)

    weapon.data.damage.rangedValue += eval(ammoDamage);

    // The following code finds qualities or flaws of the ammo that add to the weapon's qualities
    // Example: Blast +1 should turn a weapon's Blast 4 into Blast 5
    ammoProperties = ammoProperties.filter(p => p != undefined);
    let propertyChange = ammoProperties.filter(p => p.includes("+") || p.includes("-")); // Properties that increase or decrease another (Blast +1, Blast -1)

    // Normal properties (Impale, Penetrating)
    let propertiesToAdd = ammoProperties.filter(p => !(p.includes("+") || p.includes("-")));

    for (let inc of propertyChange)
    {
      let index = inc.indexOf(" ");
      let property = inc.substring(0, index).trim();
      let value = inc.substring(index, inc.length);

      if (weapon.properties.find(p => p.includes(property)))
      {
        let basePropertyIndex = weapon.properties.findIndex(p => p.includes(property))
        let baseValue = weapon.properties[basePropertyIndex].split(" ")[1];
        let newValue = eval(baseValue + value)

        weapon.properties[basePropertyIndex] = `${property} ${newValue}`;
      }
      else
      {
        propertiesToAdd.push(property + " " + value);
      }
    }

    weapon.properties = weapon.properties.concat(propertiesToAdd);
  }

  /* -------------------------------------------- */

  static _calculateSpellRangeOrDuration(actorData, formula, aoe=false){
    formula = formula.toLowerCase();

    if (formula != "you" && formula != "special" && formula != "instant")
    {
      for(let ch in actorData.data.characteristics)
      {

        if (formula.includes(CONFIG.characteristics[ch].toLowerCase()))
        {
          if (formula.includes('bonus'))
          {
            formula = formula.replace(CONFIG.characteristics[ch].toLowerCase().concat(" bonus"),  actorData.data.characteristics[ch].bonus);
          }
          else
          {
            formula = formula.replace(CONFIG.characteristics[ch].toLowerCase(),  actorData.data.characteristics[ch].value);
          }
        }
      }
    }

    if (aoe)
      formula = "AoE (" + formula.capitalize() + ")";
    return formula.capitalize();
  }

  static _calculateSpellDamage(actorData, formula, isMagicMissile){
    formula = formula.toLowerCase();

    if (isMagicMissile)
    {
      formula += "+ willpower bonus"
    }

    for(let ch in actorData.data.characteristics)
    {

      while (formula.includes(actorData.data.characteristics[ch].label.toLowerCase()))
      {
        if (formula.includes('bonus'))
        {
          formula = formula.replace(CONFIG.characteristics[ch].toLowerCase().concat(" bonus"),  actorData.data.characteristics[ch].bonus);
        }
        else
        {
          formula = formula.replace(CONFIG.characteristics[ch].toLowerCase(),  actorData.data.characteristics[ch].value);
        }
      }
    }

    return eval(formula);
  }

  /* -------------------------------------------- */

  /**
   * Roll characteristics given a species
   * @param {string} species      Key or value for species in CONFIG
   * @param {bool} average           Take average or not
   */
  static speciesCharacteristics(species, average)
  {
    let characteristics = {};
    let characteristicFormulae = CONFIG.speciesCharacteristics[species];
    try
    {
      if(!characteristicFormulae) // If input species was not a valid key, try finding it as a value
        characteristicFormulae = CONFIG.speciesCharacteristics[this.findKey(species, CONFIG.species)]
    }
    catch (error)
    {
      ui.notifications.info("Could not find species " + species)
      console.log("Could not find species " + species + ": " + error);
      throw error
    }

    for (let char in CONFIG.characteristics)
    {
      if (average)
      {
        characteristics[char] = parseInt(characteristicFormulae[char].split("+")[1]) + 10
      }
      else
      {
        characteristics[char] = new Roll(characteristicFormulae[char]).roll().total;
      }
    }
    return characteristics
  }

  /* -------------------------------------------- */

  static speciesMovement(species)
  {
    let move = CONFIG.speciesMovement[species];
    if(!move) // If input species was not a valid key, try finding it as a value
     move = CONFIG.speciesMovement[this.findKey(species, CONFIG.species)]
    return move;
  }

  /* -------------------------------------------- */

  static findKey(value, obj)
  {
    for (let key in obj)
    {
      if (obj[key] == value)
        return key;
    }
    throw "Could not find key corresponding to " + value
  }

  /* -------------------------------------------- */

  static async findSkill(skillName)
  {
    let skillList = [];
    let pack = game.packs.find(p => p.collection == "wfrp4e.skills")
    await pack.getIndex().then(index => skillList = index);
    // Search for specific skill (won't find unlisted specializations)
    let searchResult = skillList.find(s => s.name == skillName)
    if (!searchResult)
      searchResult = skillList.find(s => s.name.split("(")[0].trim() == skillName.split("(")[0].trim())

    if (!searchResult)
      throw "Could not find skill (or specialization of) " + skillName + " in compendum"

    let dbSkill;
    await pack.getEntity(searchResult.id).then(packSkill => dbSkill = packSkill);
    dbSkill.data.name = skillName; // This is important if a specialized skill wasn't found. Without it, <Skill ()> would be added intsead of <Skill (Specialization)>
    return dbSkill;

  }

  /* -------------------------------------------- */

  static async findTalent(talentName)
  {
    let talentList = [];
    let pack = game.packs.find(p => p.collection == "wfrp4e.talents")
    await pack.getIndex().then(index => talentList = index);
    // Search for specific skill (won't find unlisted specializations)
    let searchResult = talentList.find(t => t.name == talentName)
    if (!searchResult)
      searchResult = talentList.find(t => t.name.split("(")[0].trim() == talentName.split("(")[0].trim())

    if (!searchResult)
      throw "Could not find skill (or specialization of) " + talentName + " in compendum"

    let dbTalent;
    await pack.getEntity(searchResult.id).then(packTalent  => dbTalent = packTalent);
    dbTalent.data.name = talentName; // This is important if a specialized skill wasn't found. Without it, <Skill ()> would be added intsead of <Skill (Specialization)>
    return dbTalent;

  }

  /* -------------------------------------------- */

  static nameSorter(a, b){
    if (a.name.toLowerCase() < b.name.toLowerCase())
      return -1;
    if (a.name.toLowerCase() > b.name.toLowerCase())
      return 1;
    return 0;
  }

  /* -------------------------------------------- */

  static qualityList()
  {
    let weapon = duplicate(CONFIG.weaponQualities);
    let armor = duplicate(CONFIG.armorQualities);
    let item = duplicate(CONFIG.itemQualities);
    let list = mergeObject(weapon,mergeObject(item, armor))
    return list;
  }

  /* -------------------------------------------- */

  static flawList()
  {
    let weapon = duplicate(CONFIG.weaponFlaws);
    let armor = duplicate(CONFIG.armorFlaws);
    let item = duplicate(CONFIG.itemFlaws);
    let list = mergeObject(weapon,mergeObject(item, armor))
    return list;
  }

  /* -------------------------------------------- */

  static _calculateAdvCost(currentAdvances, type)
  {
    let index = Math.ceil((currentAdvances / 5) - 1);
    index = index < 0 ? 0 : index; // min 0

    if (index >= CONFIG.xpCost[type].length)
      return CONFIG.xpCost[CONFIG.xpCost.length-1];
    return CONFIG.xpCost[type][index];
  }

  
  static displayStatus(tokenId)
  {
    let token = canvas.tokens.get(tokenId);
    let effects = token.data.effects;
    let conditions = {}
    effects = effects.map(function(effect) {
      
      let isNumeric = !isNaN(effect[effect.indexOf(".") - 1])
  
      if (isNumeric)
      {
        effect = effect.substring(effect.lastIndexOf("/")+1)
        let effectNum = effect.substring(effect.length-5, effect.length-4)
        effect = effect.substring(0, effect.length-5);
        if (conditions[effect.toString()])
          conditions[effect.toString()] += parseInt(effectNum);
        else
          conditions[effect.toString()] = parseInt(effectNum);
      }
  
      else 
      {
        effect = effect.substring(effect.lastIndexOf("/")+1).substring(0, effect.length-4);
        effect = effect.substring(0, effect.length-4);
        conditions[effect] = true;
  
      }
    
   })
  
   let displayConditions = [];
   for (let c in conditions)
   {
     let displayValue = (CONFIG.conditions[c])
     if (typeof conditions[c] !== "boolean")
      displayValue += " " + conditions[c]
    displayConditions.push(displayValue); 
   }
  
  
    let chatOptions = {rollMode :  game.settings.get("core", "rollMode")};
    if ( ["gmroll", "blindroll"].includes(chatOptions.rollMode) ) chatOptions["whisper"] = ChatMessage.getWhisperIDs("GM");
    if ( chatOptions.rollMode === "blindroll" ) chatOptions["blind"] = true;
    chatOptions["template"] = "public/systems/wfrp4e/templates/chat/combat-status.html"
  
  
    let chatData = {
      name : token.name,
      conditions : displayConditions,
      modifiers : token.actor.data.flags.modifier
    }
  
  
   return renderTemplate(chatOptions.template, chatData).then(html => {
      chatOptions["user"] = game.user._id
  
      // Emit the HTML as a chat message
      chatOptions["content"] = html;
	  chatOptions["type"] = 0;
      ChatMessage.create(chatOptions, false);
      return html;
    });
  }

}

  /* -------------------------------------------- */

class WFRP_Tables {

  static rollTable(table, options = {})
  {
    let modifier = options.modifier || 0;
    let minOne = options.minOne || false;
    let maxSize = options.maxSize || false;

    table = table.toLowerCase();
    if (this[table])
    {
      // cap at 100
      let die = this[table].die;
      let tableSize = this[table].rows.length - 1;
      if (!die)
        die = `1d${tableSize}`;
      let roll = new Roll(`${die} + @modifier`, {modifier}).roll();
      let rollValue = roll.total;
      let displayTotal = roll.result;
      if (rollValue <= 0 && minOne)
        rollValue = 1;

      else if (rollValue <= 0)
        return {roll : rollValue};

      if (rollValue > tableSize)
        rollValue = tableSize;

      if (table == "scatter")
      {
        if (roll.total <= 8)
        {
          let distRoll = new Roll('2d10').roll().total;
          return {roll : roll.total, dist : distRoll}
        }
        else
          return {roll : roll.total}
      }
      return mergeObject(this[table].rows[rollValue], ({roll : displayTotal}));
    }
    else
    {
    }
  }

  /* -------------------------------------------- */

  static generalizeTable (table)
  {
    table = table.toLowerCase();
    table = table.replace("lleg", "leg");
    table = table.replace("rleg", "leg");
    table = table.replace("rarm", "arm");
    table = table.replace("larm", "arm");
    return table;
  }

  /* -------------------------------------------- */

  // Wrapper for rollTable to format rolls from chat commands nicely
  static formatChatRoll (table, options = {})
  {
    table = this.generalizeTable(table);
    let result = this.rollTable(table, options);
    try{
    if (result.roll <= 0 && !options.minOne)
      return `Roll: ${result.roll} - canceled`
    }
    catch {}
    switch (table)
    {
      case "hitloc":
        return `<b>${this[table].name}</b><br>` + result.description;
      case "crithead":
      case "critbody":
      case "critarm":
      case "critleg":
      case "crit":
        return `<b>${this[table].name}</b><br><b>${result.name}</b><br><b>Wounds:</b> ${result.wounds}<br><b>Description: </b>${result.description} (${result.roll})`

      case "minormis":
      case "majormis":
      case "event":
      case "wrath":
      case "travel":
      case "mutatephys":
      case "mutatemental":
        return `<b>${this[table].name}</b><br><b>${result.name}</b><br>${result.description} (${result.roll})`;

      case "doom":
        return `<b>The Prophet Speaketh</b><br>${result.description} (${result.roll})`;

      case "oops":
         return `<b>Oops!</b><br>${result.description} (${result.roll})`;

      case "winds":
          return `<b>The Swirling Winds</b><br> <b>Roll:</b> ${eval(result.roll)} <br> <b>Modifier: </b> ${result.modifier}`;

      case "scatter":
        let tableHtml = '<table class = "scatter-table">' +
        " <tr>"+
        "<td position='1'> "+
        "</td>"+
        "<td position='2'> "+
        "</td>"+
        "<td position='3'> "+
        "</td>"+
        "</tr>"+
        " <tr>"+
        "<td position='4'> "+
        "</td>"+
        "<td position='10'> T"+
        "</td>"+
        "<td position='5'> "+
        "</td>"+
        "</tr>"+
        " <tr>"+
        "<td position='6'> "+
        "</td>"+
        "<td position='7'> "+
        "</td>"+
        "<td position='8'> "+
        "</td>"+
        "</tr>"+
      "</table>"
      if (result.roll == 9)
       tableHtml += "At your feet";
      else if (result.roll == 10)
        tableHtml += "At their feet";
      else
        tableHtml += "Note: Distance can be no more than half the distance between you and the target"
      tableHtml = tableHtml.replace(`position='${result.roll}'`, "class='selected-position'")
      if (result.dist)
        tableHtml = tableHtml.replace("'selected-position'>", `'selected-position'> ${result.dist} yards`)

      return tableHtml;

      default:
        try {
          if (result)
          {
            let html = "";
            for (let part in result)
            {
              if (part == "name")
                html += `<b>${result[part]}</b><br>`
              else if (part == "roll")
                html += "<b>Roll</b>: "+ eval(result[part])
              else
                html += result[part] + "<br>"
            }
            return html;

          }
          else
            throw ""
        }
        catch
        {
          return "<b><code>/table</code> Commands</b><br>"+
          "<a data-table='hitloc' class='table-click'><code>hitloc</code> - Hit Location<br></a>"+
          "<a data-table='crithead' class='table-click'><code>crithead</code> - Head Critical Hits<br></a>"+
          "<a data-table='critbody' class='table-click'><code>critbody</code> - Body Critical Hits<br></a>"+
          "<a data-table='critarm' class='table-click'><code>critarm</code> - Arm Critical Hits<br></a>"+
          "<a data-table='critleg' class='table-click'><code>critleg</code> - Leg Critical Hits<br></a>"+
          "<a data-table='oops' class='table-click'><code>oops</code> - Oops!<br></a>"+
          "<a data-table='minormis' class='table-click'><code>minormis</code> - Minor Miscast<br></a>"+
          "<a data-table='majormis' class='table-click'><code>majormis</code> - Major Miscast<br></a>"+
          "<a data-table='wrath' class='table-click'><code>wrath</code> - Wrath of the Gods<br></a>"+
          "<a data-table='mutatephys' class='table-click'><code>mutatephys</code> - Physical Mutation<br></a>"+
          "<a data-table='mutatemental' class='table-click'><code>mutatemental</code> - Mental Mutation<br></a>"+
          "<a data-table='event' class='table-click'><code>event</code> - Downtime Event<br></a>"+
          "<a data-table='travel' class='table-click'><code>travel</code> - Downtime Event<br></a>"+
          "<a data-table='scatter' class='table-click'><code>scatter</code> - Scatter Direction<br></a>"+
          "<a data-table='doom' class='table-click'><code>doom</code> - Dooming<br></a>"+
          "<a data-table='winds' class='table-click'><code>winds</code> - The Swirling Winds<br></a>"
        }
    }
  }
}

Hooks.on("updateCombat", (combat) => {
  if (game.user.isGM && combat.data.round != 0 && combat.turns && combat.data.active)
  {
    let turn = combat.turns.find(t => t.tokenId == combat.current.tokenId)

    if (game.settings.get("wfrp4e", "statusOnTurnStart"))
      WFRP_Utility.displayStatus(turn.token.id);

    if (game.settings.get("wfrp4e", "focusOnTurnStart"))
    {
      canvas.tokens.get(turn.token.id).control();
      canvas.tokens.cycleTokens(1, true);  
    }
  }
})

Hooks.on("deleteCombat", async (combat) => {
  for (let turn of combat.turns)
  {
    let actor = canvas.tokens.get(turn.tokenId).actor;
    await actor.update({"data.status.advantage.value" : 0})
  }
})

Hooks.on("getCombatTrackerEntryContext", (html, options) => {
  options.push(
  {
    name: "Status",
    condition: true,
    icon: '<i class="far fa-question-circle"></i>',
    callback: target => {
      WFRP_Utility.displayStatus(target.attr("data-token-id"));
      $(`#sidebar-tabs`).find(`.item[data-tab="chat"]`).click();
    }
  })
})<|MERGE_RESOLUTION|>--- conflicted
+++ resolved
@@ -524,11 +524,7 @@
 CONFIG.qualityDescriptions = {
   "accurate": "The weapon is accurate and easy to hit with. Gain a bonus of +10 to any Test when firing this weapon",
   "blackpowder": "The crack of gunfire followed by gouts of smoke and confusion can be terrifying. If you are targeted by a Blackpowder weapon, you must pass an Average (+20) Cool Test or take a Broken Condition, even if the shot misses.",
-<<<<<<< HEAD
-  "blast": "All Characters within (Rating) yards of the struck target pointtake SL+Weapon Damage, and suffer any Conditions theweapon inflicts.",
-=======
   "blast": "All Characters within (Rating) yards of the struck target point take SL+Weapon Damage, and suffer any Conditions the weapon inflicts.",
->>>>>>> 979fd540
   "damaging": "A Damaging weapon can use the higher score from either the units die or the SL to determine the Damage caused from a successful hit. For example, if you roll 34 in your attack Test and the target number was 52 you can choose to use the SL, which in this case is 2, or the units die result, which is 4. An Undamaging weapon can never also be Damaging (Undamaging takes precedent).",
   "defensive": "Defensive weapons are designed to parry incoming attacks. If you are wielding such a weapon, gain a bonus of +1 SL to any Melee Test when you oppose an incoming attack.",
   "distract": "Distracting weapons can be used to drive an opponent back due to their dangerous or whip-like natures. Instead of causing Damage, a successful attack with a Distracting weapon can force an opponent back 1 yard per SL by which you win the Opposed Test.",
