--- conflicted
+++ resolved
@@ -679,30 +679,13 @@
 
 
 
-<<<<<<< HEAD
-@font-face {
-  font-family: "CaslonAntique";
-  src: url('../fonts/CaslonAntique.ttf');
-}
-
-@font-face {
-  font-family: "CaslonAntique";
-  src: url('../fonts/CaslonAntique-Bold.ttf');
-  font-weight: bold;
-}
-
-@font-face {
-  font-family: "CaslonPro";
-  src: url('../fonts/ACaslonPro-Regular.ttf');
-}
-
-@font-face {
-  font-family: "CaslonPro";
-  src: url('../fonts/ACaslonPro-Bold.ttf');
-  font-weight: bold;
-}
-
-.wfrp4e.sheet form input[type="text"] {
+.wfrp4e.sheet form input[type="text"]:hover,
+.wfrp4e.sheet form input[type="text"]:focus {
+  border: 1px solid #111;
+  box-shadow: none;
+}
+
+.wfrp4e.sheet form input[type="number"] {
   background: none;
   border: none;
   padding: 0;
@@ -711,40 +694,12 @@
   color: #444;
   border: 1px solid transparent;
 }
-.wfrp4e.sheet form input[type="text"]:hover,
-.wfrp4e.sheet form input[type="text"]:focus {
-  border: 1px solid #111;
-  box-shadow: 0 0 8px red;
-=======
-.wfrp4e.sheet form input[type="text"]:hover,
-.wfrp4e.sheet form input[type="text"]:focus {
-  border: 1px solid #111;
-  box-shadow: none;
->>>>>>> 3fbad371
-}
-
-.wfrp4e.sheet form input[type="number"] {
-  background: none;
-  border: none;
-  padding: 0;
-<<<<<<< HEAD
-=======
-  width: calc(100% - 2px);
-  height: calc(100% - 2px);
->>>>>>> 3fbad371
-  color: #444;
-  border: 1px solid transparent;
-}
 .wfrp4e.sheet form input[type="number"]:hover,
 .wfrp4e.sheet form input[type="number"]:focus {
   border: 1px solid #111;
   box-shadow: 0 0 8px red;
 }
 
-<<<<<<< HEAD
-=======
-
->>>>>>> 3fbad371
 .wfrp4e.sheet form input[type="number"] {
   background: none;
   border: none;
@@ -758,13 +713,6 @@
 display: flex;
 }
 
-<<<<<<< HEAD
-.wfrp4e.sheet form .sheet-header {
-  height: 44px;
-  order: 0;
-}
-=======
->>>>>>> 3fbad371
 
 .wfrp4e.actor-sheet .sheet-header {
   display: flex;
@@ -793,7 +741,6 @@
 
 
 .wfrp4e.actor .experience{
-<<<<<<< HEAD
   display: flex;
   flex-direction: row;
   margin-top: -15px;
@@ -838,54 +785,10 @@
 }
 
 
-.wfrp4e.sheet form .sheet-tabs {
-  flex: 0 0 28px;
-  margin-top: 2px;
-  padding: 2px 2px 0;
-}
-
-.wfrp4e.sheet form .sheet-tabs > .item.active {
-  color: #000;
-  font-weight: 700;
-  border: 1px solid #666;
-  border-bottom: none;
-  box-shadow: 0 0 10px inset #ff6400;
-  text-shadow: none;
-}
-
-.wfrp4e.sheet form .tab {
-  flex: 1 0 380px;
-  overflow: hidden;
-}
-
-
-
-.wfrp4e.actor .general {
-  display: flex;
-  flex-direction: row;
-  width: 100%;
-}
-
-.wfrp4e.actor .general .charimg {
-  display: flex;
-  flex-direction: row;
-  margin: 5px;
-}
-
-.wfrp4e.actor .general .items {
-
-  height: 18px;
-  flex-wrap: wrap;
-}
-
-.wfrp4e.actor .general .row{
-  display: flex;
-  flex-direction: row;
-  flex-wrap: nowrap;
-}
-
-
-.wfrp4e.actor .general .row .small{
+
+
+
+/* .wfrp4e.actor .general .row .small{
   height: 40px;
   margin-top: -3px;
 }
@@ -929,200 +832,26 @@
   margin-left: 50px;
 }
 
-.wfrp4e.actor .general .item > a {
-  font-family: CaslonAntique;
-  font-size: 18px;
-  text-align: center;
-  height: 30px;
-  border-top: 1px solid #ccc;
-}
+
 
 .wfrp4e.actor .general .small > a {
   font-size: 16px;
-}
-
-
-.wfrp4e.actor .characteristics {
-  border-top: 1px solid #ccc;
-  margin: 5px 0 0 5px;
-  padding: 5px 0 0 5px;
-}
-
-.wfrp4e.actor .characteristics-table{
-  margin: 5px;
-  border: none;
-  background: none;
-}
-
-.wfrp4e.actor .characteristics-table .table-row > *{
-  margin: 5px;
-  border-right: 1px solid #000;
-  border-bottom: 1px solid #000;
-  background: none;
-}
-
-.wfrp4e.actor .characteristics-table .table-row >*:last-child {
-  border-right: none;
-}
-
-.wfrp4e.actor .characteristics-table .table-row-bottom >* {
-  margin: 5px;
-  border-right: 1px solid #000;
-  border-bottom: none;
-}
-
-.wfrp4e.actor .characteristics-table .table-row-bottom >*:last-child {
-  border-right: none;
-}
-
-.wfrp4e.actor .characteristics-table .table-header > *{
-  text-align: center;
-  font-family: CaslonAntique;
-  font-weight: bold;
-  font-size: 18px;
-  border-right: 1px solid #000;
-  border-bottom: 1px solid #000;
-  color: #444;
-  margin: 0;
-}
-
-.wfrp4e.actor .characteristics-table .table-header > *:last-child{
-  border-right:none;
-
-}
-
-.wfrp4e.actor .characteristics-table .table-row .table-data > input{
-  text-align: center;
-  width: 30px;
-  height: 30px;
-  margin: 0px;
-  font-family: CaslonAntique;
-  font-weight: bold;
-  font-size: 18px;
-  color: #444;
-  font-size: 22px;
-}
-
-.wfrp4e.actor .characteristics-table .row-type{
-  font-family: CaslonAntique;
-  font-weight: bold;
-  width: 30px;
-  font-size: 18px;  
-}
-
-.wfrp4e.actor .characteristics-table .table-data{
-  text-align: center;
-  width: 30px;
-  height: 30px;
-  margin: 0px;
-  font-family: CaslonAntique;
-  font-weight: bold;
-  font-size: 18px;
-  color: #444;
-  font-size: 22px;
-}
-
-
-.wfrp4e.actor .movement {
-  display: flex;
-  margin: 10px;
-  width: 200px;
-}
-
-.wfrp4e.actor .movement .move-section {
-  margin: 0 5px;
-}
-
-.wfrp4e.actor .movement .move-value {
-=======
-  display: flex;
-  flex-direction: row;
-  margin-top: -15px;
-  margin-left: 30px;
-  align-content: flex-end;
-}
-
-.wfrp4e.actor .experience > a{
->>>>>>> 3fbad371
-  font-family: CaslonAntique;
-  font-weight: bold;
-  font-size: 20px;
-  text-align: center;
-<<<<<<< HEAD
-  width: 50px;
-  height: 30px;
-}
-
-.wfrp4e.actor .movement .move-value > input {
-  font-family: CaslonAntique;
-  font-weight: bold;
-  font-size: 20px;
-  text-align: center;
-  width: 50px;
-  height: 29px;
-}
-
-.wfrp4e.actor .movement .move-name {
-  font-family: CaslonAntique;
-  font-weight: normal;
-  font-size: 16px;
-  border-top: 1px solid #ccc;
-  text-align: center;
-}
+} */
+
+
+
+
+
+
+
 
 .wfrp4e.actor .main-row {
   display: flex;
-  height: 100%;
-}
-
-.wfrp4e.actor .fate-resilience {
-  display: flex;
-  margin: 10px;
-  width: 250px;
-}
-
-.wfrp4e.actor .fate-resilience .type {
-  display: flex;
-  flex-direction: column;
-  margin: 0 5px;
-  width: 95px;
-}
-
-.wfrp4e.actor .fate-resilience .type .upper{
-  font-family: CaslonAntique;
-  font-weight: bold;
-  font-size: 20px;
-  text-align: center;
-}
-
-.wfrp4e.actor .fate-resilience .type .upper > input{
-  font-family: CaslonAntique;
-  font-weight: bold;
-  font-size: 20px;
-  width: 20px;
-  height: 30px;
-  float: right;
-  margin: 0 0 0 5px;
-
-}
-
-.wfrp4e.actor .fate-resilience .type .lower{
-  font-family: CaslonAntique;
-  font-weight: bold;
-  font-size: 20px;
-  text-align: center;
-  border-top: 1px solid #ccc;
-}
-
-.wfrp4e.actor .fate-resilience .type .lower > input{
-  font-family: CaslonAntique;
-  font-weight: bold;
-  font-size: 20px;
-  width: 20px;
-  height: 30px;
-  float: right;
-  margin: 0 0 0 10px;
-}
+  height: 80px;
+  border-bottom: 1px solid #CCC;
+}
+
+
 
 .wfrp4e.actor .motivation{
   margin: 5px;
@@ -1151,9 +880,9 @@
 }
 
 .wfrp4e.actor .careers{
-  width: 50%;
-  text-align: center;
-  justify-content: end
+  width: 60%;
+  text-align: center;
+
 }
 
 .wfrp4e.actor .careers > a{
@@ -1163,39 +892,14 @@
 }
 
 .wfrp4e.actor .injury{
-  width: 30%;
-  height: auto;
-}
-
-.wfrp4e.actor .main-row .injury{
-  width: 50%;
-  height: 100%;
-}
-
+  width: 40%;
+}
 
 .wfrp4e.actor .injury .wounds{
   display: flex;
-  flex-direction: row;
-  text-align: center;
-}
-
-.wfrp4e.actor .injury .wounds >* {
-  margin: 5px;
-}
-
-.wfrp4e.actor .injury .crit-wounds{
-  display: flex;
-  flex-direction: row;
-  text-align: center;
-  font-family: CaslonAntique;
-  font-size: 20px;
-  font-weight: bold;
-}
-
-.wfrp4e.actor .injury .crit-wounds > input{
-  width: 30px;
-}
-
+  flex-direction: column;
+  text-align: center;
+}
 
 
 
@@ -1205,6 +909,28 @@
   font-weight: bold;
 }
 
+.wfrp4e.actor .injury .crit-wounds > a{
+  font-family: CaslonAntique;
+  font-size: 20px;
+  font-weight: bold;
+}
+
+.wfrp4e.actor .injury .crit-wounds{
+  text-align: center;
+}
+
+
+.wfrp4e.actor .crit-wounds .editor {
+  height: 120px;
+  width: auto;
+}
+
+.wfrp4e.actor .crit-wounds a > input {
+width: 10%;
+font-family: CaslonAntique;
+font-size: 20px;
+font-weight: bold;
+}
 
 
 .wfrp4e.actor .ambitions{
@@ -1311,11 +1037,7 @@
 }
 
 .wfrp4e .skill .skill-name{
-  display: flex;
-  flex-direction: row;
-  margin-left: 0px;
-  height: 24px;
-  padding: 2px;
+  width: 55%;
 }
 
 .wfrp4e .skill .skill-characteristic{
@@ -1338,116 +1060,6 @@
 .wfrp4e .skill .skill-total{
   text-align: center;
   width: 15%;
-}
-
-.inventory{
-
-}
-
-.inventory-sections{
-  width: 100%;
-  display: flex;
-  flex-direction: row;
-  flex-wrap: wrap;
-}
-
-.inventory-type{
-  height: 100px;
-  width: 50%;
-}
-
-/* Inventory List */
-.inventory-list {
-  list-style: none;
-  margin: 0;
-  padding: 0;
-  height: 100%;
-  /*height: calc(100% - 20px);*/ 
-  overflow-y: scroll;
-  /* Inventory Item */
-  /* Inventory Header */
-}
-
-.inventory-list .item {
-  display: flex;
-  flex-direction: row;
-  flex-wrap: wrap;
-  justify-content: flex-start;
-  line-height: 24px;
-  padding: 0;
-  border-bottom: 1px solid #CCC;
-}
-.inventory-list .item > * {
-  flex: 1;
-}
-.inventory-list .item .item-name {
-  display: flex;
-  flex-direction: row;
-  flex-wrap: wrap;
-  justify-content: flex-start;
-}
-
-.inventory-list .item .item-name > * {
-  flex: 1;
-}
-.inventory-list .item .item-name img {
-  flex: 0 0 24px;
-  margin-right: 6px;
-}
-.inventory-list .item .item-name h4 {
-  flex: 2;
-  margin: 0;
-}
-.inventory-list .item .item-name .prepared {
-  color: #666;
-  margin-left: 3px;
-  font-size: 10px;
-}
-.inventory-list .item .item-name .item-charges {
-  color: #666;
-  font-size: 12px;
-  flex: 0;
-}
-
-.inventory-list .item .career-tier,
-.inventory-list .item .spell-attr,
-.inventory-list .item .item-worn,
-.inventory-list .item .item-quantity,
-.inventory-list .item .item-weight {
-  flex: 0 0 32px;
-  font-size: 12px;
-  color: #666;
-  text-align: center;
-  border-right: 1px solid #CCC;
-}
-.inventory-list .item .item-controls {
-  flex: 0 0 44px;
-}
-.inventory-list .item .item-controls a {
-  display: block;
-  float: left;
-  width: 22px;
-  font-size: 10px;
-  text-align: center;
-  color: #666;
-}
-.inventory-list .inventory-header {
-  font-weight: 700;
-  line-height: 20px;
-  background: rgba(0, 0, 0, 0.05);
-}
-.inventory-list .inventory-header h3 {
-  font-size: 1em;
-  margin: 0;
-  padding-left: 32px;
-  font-weight: bold;
-}
-.inventory-list .inventory-header .item-quantity,
-.inventory-list .inventory-header .item-weight {
-  color: #111;
-}
-.inventory-list .inventory-header .item-controls a.item-create {
-  width: 100%;
 }
   
 
@@ -1511,481 +1123,15 @@
 /* ----------------------------------------- */
 /* Talent List
 /* ----------------------------------------- */
-.wfrp4e.actor .talent-list .item-name {
-  width: 20px;
-}
-
-
-/* ----------------------------------------- */
-/* Weapon List
-/* ----------------------------------------- */
-
-.wfr4e.actor .combat-section .weapons >*{
-}
-
-
-.wfrp4e.actor .weapon-list {
-  list-style: none;
-  height: 80px;
-  overflow: auto;
-}
-
-
-.wfrp4e.actor .combat-section .row {
-=======
-  height: 30px;
-  margin-top: 20px;
-}
-
-.wfrp4e.actor  .experience > *{
-  margin: 5px;
-}
-
-.wfrp4e.actor  .experience .experience-section{
-  display: flex;
-  flex-direction: column;
-}
-
-.wfrp4e.actor .experience .experience-section > a{
-  font-family: CaslonAntique;
-  font-weight: bold;
-  font-size: 16px;
-  text-align: center;
-  border-top: 1px solid #ccc;
-}
-
-.wfrp4e.actor .experience .experience-section > input{
-  font-family: CaslonAntique;
-  font-weight: bold;
-  font-size: 18px;
-  height: 30px;
-  width: 60px;
-  text-align: center;
-  margin-bottom: -5px;
-}
-
-
-
-
-
-/* .wfrp4e.actor .general .row .small{
-  height: 40px;
-  margin-top: -3px;
-}
-
-.wfrp4e.actor .general .item {
-  display: flex;
-  flex-direction: column;
-  margin: 5px;
-}
-
-.wfrp4e.actor .general .item > input {
-  height: 30px;
-  width: 120px;
-  text-align: center;
-}
-
-
-.wfrp4e.actor .general .small > input {
-  width: 30px;
-}
-
-.wfrp4e.actor .general .item-status > .item  {
->>>>>>> 3fbad371
-  display: flex;
-  flex-direction: row;
-}
-
-<<<<<<< HEAD
-.wfrp4e.actor .row .armor {
-  width: 60%;
-  display: flex;
-  flex-direction: column;
-  justify-content: center;
-}
-
-.wfrp4e.actor .row .armor > a{
-  text-align: center;
-  font-family: CaslonAntique;
-  font-weight: bold;
-  font-size: 24px;
-}
-
-
-.wfrp4e.actor .combat-section .crit-wounds-editor .editor{
-  width: 100%;
-  height: 200px;
-}
-
-.wfrp4e.actor .armor{
- text-align: center;
-}
-
-.wfrp4e.actor .combat-section .armor .armor-box{
-  text-align: center;
-  display: inline-block;
-  font-family: CaslonAntique;
-  font-weight: bold;
-  font-size: 20px;
-}
-
-.wfrp4e.actor .armor-list {
-  height: auto;
-  font-size: 12px;
-}
-
-.wfrp4e.actor .armor-list .item-image{
-  margin-left: 15px;
-}
-
-.wfrp4e.actor .armor-list .AP-values{
-  font-size: 18px;
-}
-
-
-.wfrp4e.actor .location-values{
-  border: 1px solid #000;
-  padding: 0px;
-  height: 70px;
-  width: 120px;
-  overflow: auto;
-=======
-.wfrp4e.actor .general .item-status .item > input  {
-  width: 60px;
-  display: flex;
-  flex-direction: row;
-  border-bottom: 1px solid #ccc;
-  margin-left: 2px;
-  margin-right: 2px;
-  margin-top: 1px;
-  margin-bottom: -4px;
-}
-
-.wfrp4e.actor .general .item-status > a  {
-  font-family: CaslonAntique;
-  font-size: 18px;
-  margin-left: 50px;
-}
-
-
-
-.wfrp4e.actor .general .small > a {
-  font-size: 16px;
-} */
-
-
-
-
-
-
-
-
-.wfrp4e.actor .main-row {
-  display: flex;
-  height: 80px;
-  border-bottom: 1px solid #CCC;
-}
-
-
-
-.wfrp4e.actor .motivation{
-  margin: 5px;
-  margin-right: 30px;
-  width: 100%;
-}
-
-.wfrp4e.actor .motivation > *{
-  font-family: CaslonAntique;
-  font-weight: bold;
-  font-size: 18px;
-  margin: 10px;
-  text-align: center;
-}
-
-.wfrp4e.actor .motivation .motivation-text {
-  width: 100%;
-  height: 50px;
-  margin-top: -10px;
-  font-family: CaslonPro
-}
-
-.wfrp4e.actor .motivation .motivation-text > input{
-  width: 100%;
-  height: 25px;
-}
-
-.wfrp4e.actor .careers{
-  width: 60%;
-  text-align: center;
-
-}
-
-.wfrp4e.actor .careers > a{
-  font-family: CaslonAntique;
-  font-size: 22px;
-  font-weight: bold;
-}
-
-.wfrp4e.actor .injury{
-  width: 40%;
-}
-
-.wfrp4e.actor .injury .wounds{
-  display: flex;
-  flex-direction: column;
-  text-align: center;
-}
-
-
-
-.wfrp4e.actor .injury .wounds > * {
-  font-family: CaslonAntique;
-  font-size: 20px;
-  font-weight: bold;
-}
-
-.wfrp4e.actor .injury .crit-wounds > a{
-  font-family: CaslonAntique;
-  font-size: 20px;
-  font-weight: bold;
-}
-
-.wfrp4e.actor .injury .crit-wounds{
-  text-align: center;
-}
-
-
-.wfrp4e.actor .crit-wounds .editor {
-  height: 120px;
-  width: auto;
-}
-
-.wfrp4e.actor .crit-wounds a > input {
-width: 10%;
-font-family: CaslonAntique;
-font-size: 20px;
-font-weight: bold;
-}
-
-
-.wfrp4e.actor .ambitions{
-  margin-top: 5px;
-  width: 100%;
-}
-
-.wfrp4e.actor .ambitions > h3{
-  font-family: CaslonAntique;
-  text-align: center;
-  font-size: 24px;
-  font-weight: bold;
-}
-
-.wfrp4e.actor .ambitions .ambition-sections{
-  display: flex;
-  flex-direction: row;
-}
-
-.wfrp4e.actor .ambitions .ambition-section{
-  width: 50%;
-  margin: 10px;
-}
-
-.wfrp4e.actor .ambitions .ambition-section > h4{
-  font-family: CaslonAntique;
-  text-align: center;
-  font-size: 22px;
-  font-weight: bold;
-}
-
-.wfrp4e.actor .ambitions .ambition-section > h5{
-  text-align: left;
-  font-size: 14px;
-  margin: 0px;
-}
-
-
-.wfrp4e.actor .ambitions .ambition-section .editor {
-  height: 90px;
-  width:auto;
-}
-
-
-.wfrp4e.actor .ambition-section{
-  margin: 0;
-  padding: 3px 3px 0;
-}
-
-/* ----------------------------------------- */
-/* Skills Tab
-/* ----------------------------------------- */
-
-
-.wfrp4e .skill-section{
-  display:flex;
-  flex-direction: row;
-}
-
-.wfrp4e .skill-section .skill-type {
-  width: 50%;
-}
-
-
-
-.wfrp4e .skill-section .skill-type > h3{
-  text-align: center;
-  font-family: CaslonAntique;
-  font-weight: bold;
-  font-size: 20px;
-  color: #444;
-}
-
-
-.wfrp4e .skills .skill-table{
-  background: none;
-  border: none;
-  margin: 5px;
-}
-
-.wfrp4e .skills .skill-table .table-header > th{
-  text-align: center;
-  font-family: CaslonAntique;
-  font-weight: bold;
-  font-size: 18px;
-  color: #444;
-}
-
-
-.wfrp4e .skill-table .skill > * {
-  border: 1px solid #000;
-}
-
-.wfrp4e .skill-table .skill >*:last-child {
-  border-right: none;
-}
-.wfrp4e .skill-table .skill >*:first-child {
-  border-left: none;
-}
-
-.wfrp4e .skill-section .skill-list .skill > * {
-  font-family: CaslonAntique;
-  font-size: 16px; 
-}
-
-.wfrp4e .skill .skill-name{
-  width: 55%;
-}
-
-.wfrp4e .skill .skill-characteristic{
-  text-align: center;
-  width: 15%;
-}
-  
-
-.wfrp4e .skill .skill-advances {
-  text-align: center;
-  width: 15%
-}
-
-
-.wfrp4e .skill .skill-advances >input{
-  text-align: center;
-  width: 100%;
-}
-
-.wfrp4e .skill .skill-total{
-  text-align: center;
-  width: 15%;
-}
-  
-
-
-
-/* ----------------------------------------- */
-/*  Item Sheet
-/* ----------------------------------------- */
-.wfrp4e.item-sheet .item-details,
-.wfrp4e.item-sheet .sheet-tabs {
-  flex: 0 0 30px;
-  padding: 5px 0;
-  margin: 0;
-}
-.wfrp4e.item-sheet .item-details {
-  list-style: none;
-  display: flex;
-  flex-direction: row;
-  flex-wrap: wrap;
-  justify-content: flex-start;
-  justify-content: space-between;
-}
-.wfrp4e.item-sheet .item-details > * {
-  flex: 1;
-}
-.wfrp4e.item-sheet .item-details > li {
-  flex: 0 0 30%;
-  display: flex;
-  flex-direction: row;
-  flex-wrap: wrap;
-  justify-content: flex-start;
-  font-size: 14px;
-  text-align: center;
-}
-.wfrp4e.item-sheet .item-details > li > * {
-  flex: 1;
-}
-.wfrp4e.item-sheet .item-details label {
-  line-height: 20px;
-}
-.wfrp4e.item-sheet .consumable-charges input {
-  flex: 0 0 64px;
-  margin-left: 5px;
-  text-align: center;
-}
-.wfrp4e.item-sheet .sheet-tabs {
-  border-top: 1px solid #CCC;
-  border-bottom: 1px solid #CCC;
-  font-size: 14px;
-  font-weight: bold;
-}
-.wfrp4e.item-sheet .sheet-tabs .active {
-  text-decoration: underline;
->>>>>>> 3fbad371
-}
-.wfrp4e.item-sheet .editor {
-  height: 300px;
-}
-
-
-
-<<<<<<< HEAD
-.wfrp4e.actor .armor-list .armor-header {
-=======
-/* ----------------------------------------- */
-/* Talent List
-/* ----------------------------------------- */
 .wfrp4e.actor .talent-list {
   list-style: none;
 }
 
 .wfrp4e.actor .talent-list .talent-header {
->>>>>>> 3fbad371
   line-height: 20px;
   background: rgba(0, 0, 0, 0.05);
   display: flex;
   flex-direction: row;
-<<<<<<< HEAD
-  margin-bottom: 8px;
-}
-
-
-.wfrp4e.actor .armor-list .armor-header .armor-descriptor {
-  width: 50%;
-  font-family: CaslonAntique;
-  font-weight: bold;
-  font-size: 14px;
-}
-
-.wfrp4e.actor .armor-list .armor-list-item{
-=======
 }
 
 
@@ -1997,42 +1143,10 @@
 }
 
 .wfrp4e.actor .talent-list .talents{
->>>>>>> 3fbad371
-  display: flex;
-}
-
-
-<<<<<<< HEAD
-.wfrp4e.actor .armor-list .armor-list-item > * {
-  width: 50%;
-  font-size: 14px;
-}
-
-.wfrp4e.actor .armor-list-item .item-name {
-  display: flex;
-  flex-direction: row;
-  margin-left: 2px;
-  overflow: hidden;
-  word-wrap: none;
-
-}
-
-.wfrp4e.actor .armor-list .item-name img {
-  flex: 0 0 24px;
-  margin-right: 6px;
-}
-
-.wfrp4e.actor .armor-list .armor-list-item .AP-values {
-  justify-content: center;
-}
-
-
-.wfrp4e.actor .item-image {
-  flex: 0 0 24px;
-  margin-right: 6px;
-  background-size: 24px;
-  background-repeat: no-repeat;
-=======
+  display: flex;
+}
+
+
 .wfrp4e.actor .talent-list .talents > * {
   width: 33%;
 }
@@ -2055,7 +1169,6 @@
   background: rgba(0, 0, 0, 0.05);
   display: flex;
   flex-direction: row;
->>>>>>> 3fbad371
 }
 
 
@@ -2481,22 +1594,14 @@
 /* ---------------------------------------- */
 /*  Sheet Header                            */
 /* ---------------------------------------- */
-<<<<<<< HEAD
-/*(.dnd5e.actor-sheet .sheet-header {
-=======
 /*(.wfrp4e.actor-sheet .sheet-header {
->>>>>>> 3fbad371
   display: flex;
   flex-direction: row;
   flex-wrap: wrap;
   justify-content: flex-start;
   border-bottom: 1px solid #CCC;
 }
-<<<<<<< HEAD
-.dnd5e.actor-sheet .sheet-header{
-=======
 .wfrp4e.actor-sheet .sheet-header{
->>>>>>> 3fbad371
   flex: 1;
 }
 .wfrp4e.actor-sheet .sheet-header .charname {
@@ -2868,13 +1973,8 @@
   border-left: 1px solid #CCC;
 }
 
-<<<<<<< HEAD
-.dnd5e.locked .ability-proficiency,
-.dnd5e.locked .skill-proficiency {
-=======
 .wfrp4e.locked .ability-proficiency,
 .wfrp4e.locked .skill-proficiency {
->>>>>>> 3fbad371
   text-shadow: none;
   cursor: default;
 }
