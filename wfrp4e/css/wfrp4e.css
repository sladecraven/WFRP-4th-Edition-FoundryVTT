--- conflicted
+++ resolved
@@ -1513,12 +1513,8 @@
             left: 80px;
             width: auto;
           }
-<<<<<<< HEAD
 
           .career-complete{
-=======
-          .career-complete-toggle {
->>>>>>> 943700c4
             position: relative;
             left: 27px;
             width: auto;
