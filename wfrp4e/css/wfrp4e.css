--- conflicted
+++ resolved
@@ -11540,11 +11540,7 @@
       overscroll-behavior-y: auto;
       overflow-x: hidden;
       height: 278px;
-<<<<<<< HEAD
-      margin-top: 10px;
-=======
       margin-top: 6px;
->>>>>>> a750389c
       padding-bottom: 0px;
       width: 506px;
       /* background: antiquewhite; */
