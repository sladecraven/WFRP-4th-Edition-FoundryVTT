--- conflicted
+++ resolved
@@ -242,235 +242,6 @@
           "short-term":"",
           "long-term":""
         }
-<<<<<<< HEAD
-      },
-      "skills": {
-        "art": {
-          "type": "Number",
-          "label": "Art",
-          "ability": "dex",
-          "advances": 0,
-          "combat": false
-        },
-        "athletics": {
-          "type": "Number",
-          "label": "Athletics",
-          "ability": "ag",
-          "advances": 0,
-          "combat": false
-        },
-        "bribery": {
-          "type": "Number",
-          "label": "Bribery",
-          "ability": "fel",
-          "advances": 0,
-          "combat": false
-        },
-        "charm": {
-          "type": "Number",
-          "label": "Charm",
-          "ability": "fel",
-          "advances": 0,
-          "combat": false
-        },
-        "charmAnimal": {
-          "type": "Number",
-          "label": "Charm Animal",
-          "ability": "wp",
-          "advances": 0,
-          "combat": false
-        },
-        "climb": {
-          "type": "Number",
-          "label": "Climb",
-          "ability": "s",
-          "advances": 0,
-          "combat": false
-        },
-        "cool": {
-          "type": "Number",
-          "label": "Cool",
-          "ability": "wp",
-          "advances": 0,
-          "combat": false
-        },
-        "consumeAlcohol": {
-          "type": "Number",
-          "label": "Consume Alcohol",
-          "ability": "t",
-          "advances": 0,
-          "combat": false
-        },
-        "dodge": {
-          "type": "Number",
-          "label": "Dodge",
-          "ability": "ag",
-          "advances": 0,
-          "combat": false
-        },
-        "drive": {
-          "type": "Number",
-          "label": "Drive",
-          "ability": "ag",
-          "advances": 0,
-          "combat": false
-        },
-        "endurance": {
-          "type": "Number",
-          "label": "Endurance",
-          "ability": "t",
-          "advances": 0,
-          "combat": false
-        },
-        "entertain": {
-          "type": "Number",
-          "label": "Entertain",
-          "ability": "fel",
-          "advances": 0,
-          "combat": false
-        },
-        "gamble": {
-          "type": "Number",
-          "label": "Gamble",
-          "ability": "int",
-          "advances": 0,
-          "combat": false
-        },
-        "gossip": {
-          "type": "Number",
-          "label": "Gossip",
-          "ability": "fel",
-          "advances": 0,
-          "combat": false
-        },
-        "haggle": {
-          "type": "Number",
-          "label": "Haggle",
-          "ability": "fel",
-          "advances": 0,
-          "combat": false
-        },
-        "intimidate": {
-          "type": "Number",
-          "label": "Intimidate",
-          "ability": "s",
-          "advances": 0,
-          "combat": false
-        },
-        "intuition": {
-          "type": "Number",
-          "label": "Intuition",
-          "ability": "i",
-          "advances": 0,
-          "combat": false
-        },
-        "leadership": {
-          "type": "Number",
-          "label": "Leadership",
-          "ability": "fel",
-          "advances": 0,
-          "combat": false
-        },
-        "meleeBasic": {
-          "type": "Number",
-          "label": "Melee (Basic)",
-          "ability": "ws",
-          "advances": 0,
-          "combat": true
-        },
-        "meleeBrawling": {
-          "type": "Number",
-          "label": "Melee (Brawling)",
-          "ability": "ws",
-          "advances": 0,
-          "combat": true
-        },
-        "meleeCavalry": {
-          "type": "Number",
-          "label": "Melee (Cavalry)",
-          "ability": "ws",
-          "advances": 0,
-          "combat": true
-        },
-        "meleeFencing": {
-          "type": "Number",
-          "label": "Melee (Fencing)",
-          "ability": "ws",
-          "advances": 0,
-          "combat": true
-        },
-        "meleeFlail": {
-          "type": "Number",
-          "label": "Melee (Flail)",
-          "ability": "ws",
-          "advances": 0,
-          "combat": true
-        },
-        "meleeParry": {
-          "type": "Number",
-          "label": "Melee (Parry)",
-          "ability": "ws",
-          "advances": 0,
-          "combat": true
-        },
-        "meleePoleArm": {
-          "type": "Number",
-          "label": "Melee (Polearm)",
-          "ability": "ws",
-          "advances": 0,
-          "combat": true
-        },
-        "meleeTwoHanded": {
-          "type": "Number",
-          "label": "Melee (Two-Handed)",
-          "ability": "ws",
-          "advances": 0,
-          "combat": true
-        },
-        "navigation": {
-          "type": "Number",
-          "label": "Navigation",
-          "ability": "i",
-          "advances": 0,
-          "combat": false
-        },
-        "outdoorSurvival": {
-          "type": "Number",
-          "label": "Outdoor Survival",
-          "ability": "int",
-          "advances": 0,
-          "combat": false
-        },
-        "perception": {
-          "type": "Number",
-          "label": "Perception",
-          "ability": "i",
-          "advances": 0,
-          "combat": false
-        },
-        "ride": {
-          "type": "Number",
-          "label": "Ride",
-          "ability": "ag",
-          "advances": 0,
-          "combat": false
-        },
-        "row": {
-          "type": "Number",
-          "label": "Row",
-          "ability": "s",
-          "advances": 0,
-          "combat": false
-        },
-        "stealth": {
-          "type": "Number",
-          "label": "Stealth",
-          "ability": "ag",
-          "advances": 0,
-          "combat": false
-        }
-=======
->>>>>>> 526d3d59
       },
       "currency": {
         "gc": {
