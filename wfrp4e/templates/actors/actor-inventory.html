<div class="inventory" data-group="primary" data-tab="inventory">
  
  <span class="encumbrance-label">{{actor.encumbrance.value}} / {{actor.encumbrance.max}}</span>
  <div class="encumbrance">
    <span class="encumbrance-bar" style="width:{{actor.encumbrance.pct}}%"></span>
<<<<<<< HEAD
=======
    <span class="encumbrance-label">{{actor.encumbrance.value}} / {{actor.encumbrance.max}}</span>
>>>>>>> 06d98ffa
  </div>

  <div class="inventory-type">
    <ol class="inventory-list currency-list">
      <li id="currency-header" class="inventory-header item currency-header">
        <span id="currency-name" class="item-name">Money (Total: {{actor.money.total}}d)</span>
        <a id="currency-quantity" class="item-quantity">Qty.</a>
        <span id="currency-weight" class="item-weight">Enc.</span>
        {{#if owner}}
        <div class="item-controls">
          <a class="item-control item-create" title="Create Item" data-type="money"><i class="fas fa-plus"></i> Add</a>
        </div>
        {{/if}}
      </li>
      {{#each actor.money.coins as |item i|}}
      <li class="item" data-item-id="{{item.id}}">
        <div class="item-name currency-name item-dropdown">
          <div class="item-image" style="background-image: url({{item.img}})"></div>
          <a>{{item.name}}</a>
        </div>
        <a class="item-quantity">{{item.data.quantity.value}}</a>
        <span class="item-weight">{{item.encumbrance}}</span>
        {{#if ../owner}}
        <div class="item-controls">
          <a class="item-control item-edit" title="Edit Item"><i class="fas fa-edit"></i></a>
          <a class="item-control item-delete" title="Delete Item"><i class="fas fa-trash"></i></a>
        </div>
        {{/if}}
      </li>
      {{/each}}
    </ol>
  </div>

  <div class="inventory-sections">
    {{#each actor.inventory as |section sid|}}
    {{#if section.items}}
    <div class="inventory-type">
      <ol class="inventory-list">
        <li class="inventory-header item">
          {{#if section.toggle}}
          <span class="item-name">{{section.label}}</span>
          {{else}}
          <span class = "item-name" id="currency-name">{{section.label}}</span>
          {{/if}}
          {{#if section.toggle}}
          <span class="item-toggle">{{section.toggleName}}</span>
          {{/if}}

          <a class="item-quantity">Qty.</a>

          <span class="item-weight">Enc.</span>
          {{#if ../owner}}
          <div class="item-controls">
            <a class="item-control item-create" title="Create Item" item-section="{{sid}}" data-type="{{section.dataType}}"><i class="fas fa-plus"></i>
              Add</a>
          </div>
          {{/if}}
        </li>
        {{#each section.items as |item i|}}
        <li class="item" data-item-id="{{item.id}}">
          {{#if section.toggle}}
          <div class="item-name item-dropdown">
          {{else}}
          <div class="item-name non-toggle-name item-dropdown">
          {{/if}}
            <div class="item-image" style="background-image: url({{item.img}})"></div>
            <a>{{item.name}}</a>
          </div>
          {{#if section.toggle}}
          {{#if item.toggleValue}}
          <a class="item-toggle"><i class="far fa-check-circle"></i></a>
          {{else}}
          <a class="item-toggle"><i class="far fa-circle"></i></a>
          {{/if}}
          {{/if}}

          <a class="item-quantity">{{item.data.quantity.value}}</a>

          <span class="item-weight">{{item.encumbrance}}</span>
          {{#if ../../owner}}
          <div class="item-controls">
            <a class="item-control item-edit" title="Edit Item"><i class="fas fa-edit"></i></a>
            <a class="item-control item-delete" title="Delete Item"><i class="fas fa-trash"></i></a>
          </div>
          {{/if}}
        </li>
        {{/each}}
      </ol>
    </div>
    {{/if}}
    {{/each}}


    <!-- INGREDIENTS -->
    {{#if actor.ingredients.show}}
    <div class="inventory-type">
      <ol class="inventory-list">
        <li class="inventory-header item">
          <span id="ingredient-name" class="item-name">Ingredients</span>

          <span id="spell-label">Spell</span>

          {{#if actor.ingredients.quantified}}
          <span class="item-quantity">Qty.</span>
          {{/if}}
          <span class="item-weight">Enc.</span>
          {{#if owner}}
          <div class="item-controls">
            <a class="item-control item-create" title="Create Item" data-type="{{sid}}"><i class="fas fa-plus"></i>
              Add</a>
          </div>
          {{/if}}
        </li>
        {{#each actor.ingredients.items as |item i|}}
        <li class="item" data-item-id="{{item.id}}">
          <div id="spell-name" class="item-name item-dropdown">
            <div class="item-image item-dropdown" style="background-image: url({{item.img}})"></div>
            <a>{{item.name}}</a>
          </div>

          <div class="spell-selector selector">
            <select name="item.data.spellIngredient.value" data-item-id="{{item.id}}"
              data-dtype="{{item.data.spellIngredient.type}}">
              {{#select item.data.spellIngredient.value}}
              <option value="0">-</option>
              {{#each ../actor.grimoire as |spell s|}}
              <option value="{{spell.id}}">{{spell.name}}</option>
              {{/each}}
              {{/select}}
            </select>
          </div>

          <span class="item-quantity">{{item.data.quantity.value}}</span>
          <span class="item-weight">{{item.encumbrance}}</span>
          {{#if ../owner}}
          <div class="item-controls">
            <a class="item-control item-edit" title="Edit Item"><i class="fas fa-edit"></i></a>
            <a class="item-control item-delete" title="Delete Item"><i class="fas fa-trash"></i></a>
          </div>
          {{/if}}
        </li>
        {{/each}}
      </ol>
    </div>
    {{/if}}

    <!-- CONTAINERS (LEVEL 1) -->
    {{#if actor.containers.show}}
    {{#each actor.containers.items as |rootPack p|}}
    <div class="inventory-type">
      <ol class="inventory-list container-lists">
        <li class="inventory-header item inventory-container level-one" inventory-type="container" root="{{rootPack.id}}"
          data-item-id="{{rootPack.id}}">

          <div class="item-name" data-item-id="{{rootPack.id}}">
            <div class="item-image" style="background-image: url({{rootPack.img}})"></div>
            <div class="item-label">{{rootPack.name}}</div>
          </div>

          <span class="item-carries">Carries: {{rootPack.holding}}/{{rootPack.data.carries.value}}</span>

          {{#if rootPack.data.countEnc.value}}
            <a class="toggle-enc" title="Click to not count encumbrance of this container (such as a cart)">Enc: {{rootPack.data.encumbrance.value}}</a>
            {{#if rootPack.data.worn.value}}
              <a class="worn-container">Worn: <i class="far fa-check-circle"></i></a>
            {{else}}
              <a class="worn-container">Worn: <i class="far fa-circle"></i></a>
            {{/if}}
          {{else}}
            <a class="toggle-enc" title="Click to count encumbrance of this container (such as a backpack you are carrying)">Enc: - </a>
            {{#if rootPack.data.worn.value}}
              <a style="visibility: hidden"  class="worn-container">Worn: <i class="far fa-check-circle"></i></a>
            {{else}}
              <a style="visibility: hidden" class="worn-container">Worn: <i class="far fa-circle"></i></a>
            {{/if}}
          {{/if}}

          <span class="item-weight">Enc.</span>
          <span class="item-quantity">Qty.</span>

          {{#if ../owner}}
            <div class="item-controls">
              <a class="item-control item-edit" title="Edit Item"><i class="fas fa-edit"></i></a>
              <a class="item-control item-delete" title="Delete Item"><i class="fas fa-trash"></i></a>
            </div>
          {{/if}}
        </li>
        {{#each rootPack.carrying as |item i|}}
        <li class="item level-one-item" data-item-id="{{item.id}}">
          <div class="item-name">
            <div class="item-image item-dropdown" style="background-image: url({{item.img}})"></div>
            <a>{{item.name}}</a>
          </div>

          <div class="item-type">{{item.type}}</div>

          <a class="item-quantity">{{item.data.quantity.value}}</a>
          <span class="item-weight">{{item.encumbrance}}</span>
          {{#if ../../owner}}
          <div class="item-controls">
            <a class="item-control item-edit" title="Edit Item"><i class="fas fa-edit"></i></a>
            <a class="item-control item-remove" title="Remove Item"><i class="fas fa-chevron-up"></i></a>
          </div>
          {{/if}}
        </li>
        {{/each}}
      </ol>


      <!-- CONTAINERS (LEVEL 2) -->
      <!-- Packs Inside (Copy from Here)-->
      {{#each rootPack.packsInside as |pack p|}}
      <ol style="margin-left: 10px" class="inventory-list container-lists">
        <li class="inventory-header item inventory-container level-two" inventory-type="container" root="{{rootPack.id}}"
          data-item-id="{{pack.id}}">
          <div class="item-name" data-item-id="{{pack.id}}">
            <div class="item-image" style="background-image: url({{pack.img}})"></div>
            <div class="item-label">{{pack.name}}</div>
          </div>

          <span class="item-carries">Carries: {{pack.holding}}/{{pack.data.carries.value}}</span>

          {{#if pack.data.countEnc.value}}
            <a class="toggle-enc" title="Click to not count encumbrance of this container (such as a cart)">Enc: {{pack.data.encumbrance.value}}</a>
            {{#if pack.data.worn.value}}
              <a class="worn-container">Worn: <i class="far fa-check-circle"></i></a>
            {{else}}
              <a class="worn-container">Worn: <i class="far fa-circle"></i></a>
            {{/if}}
          {{else}}
            <a class="toggle-enc" title="Click to count encumbrance of this container (such as a backpack you are carrying)">Enc: - </a>
            {{#if pack.data.worn.value}}
              <a style="visibility: hidden"  class="worn-container">Worn: <i class="far fa-check-circle"></i></a>
            {{else}}
              <a style="visibility: hidden" class="worn-container">Worn: <i class="far fa-circle"></i></a>
            {{/if}}
          {{/if}}

          <span class="item-weight">Enc.</span>
          <span class="item-quantity">Qty.</span>

          {{#if ../../owner}}
          <div class="item-controls">
            <a class="item-control item-edit" title="Edit Item"><i class="fas fa-edit"></i></a>
            <a class="item-control item-remove" title="Remove Item"><i class="fas fa-chevron-up"></i></a>
          </div>
          {{/if}}
        </li>
        {{#each pack.carrying as |item i|}}
        <li class="item level-two-item" data-item-id="{{item.id}}">
          <div class="item-name item-dropdown">
            <div class="item-image" style="background-image: url({{item.img}})"></div>
            <a>{{item.name}}</a>
          </div>

          <div class="item-type">{{item.type}}</div>

          <a class="item-quantity">{{item.data.quantity.value}}</a>
          <span class="item-weight">{{item.encumbrance}}</span>
          {{#if ../../../owner}}
          <div class="item-controls">
            <a class="item-control item-edit" title="Edit Item"><i class="fas fa-edit"></i></a>
            <a class="item-control item-remove" title="Remove Item"><i class="fas fa-chevron-up"></i></a>
          </div>
          {{/if}}
        </li>
        {{/each}}
        <!-- Insert Pack Inside Code here-->
      </ol>
      {{/each}}

      
      <!-- CONTAINERS (LEVEL 3) -->
      <!-- Packs Inside (Copy from Here)-->
      {{#each pack.packsInside as |pack p|}}
      <ol style="margin-left: 10px" class="inventory-list container-lists">
        <li class="inventory-header item inventory-container level-three" inventory-type="container" root="{{rootPack.id}}"
          data-item-id="{{pack.id}}">
          <div class="item-name" data-item-id="{{pack.id}}">
            <div class="item-image" style="background-image: url({{pack.img}})"></div>
            <div class="item-label">{{pack.name}}</div>
          </div>

          <span class="item-carries">Carries: {{pack.holding}}/{{pack.data.carries.value}}</span>

          {{#if pack.data.countEnc.value}}
          <a class="toggle-enc" title="Click to not count encumbrance of this container (such as a cart)">Enc: {{pack.data.encumbrance.value}}</a>
          {{#if pack.data.worn.value}}
            <a class="worn-container">Worn: <i class="far fa-check-circle"></i></a>
          {{else}}
            <a class="worn-container">Worn: <i class="far fa-circle"></i></a>
          {{/if}}
        {{else}}
          <a class="toggle-enc" title="Click to count encumbrance of this container (such as a backpack you are carrying)">Enc: - </a>
          {{#if pack.data.worn.value}}
            <a style="visibility: hidden"  class="worn-container">Worn: <i class="far fa-check-circle"></i></a>
          {{else}}
            <a style="visibility: hidden" class="worn-container">Worn: <i class="far fa-circle"></i></a>
          {{/if}}
        {{/if}}

          <span class="item-quantity">Qty.</span>
          <span class="item-weight">Enc.</span>
          {{#if ../../../owner}}
          <div class="item-controls">
            <a class="item-control item-edit" title="Edit Item"><i class="fas fa-edit"></i></a>
            <a class="item-control item-remove" title="Remove Item"><i class="fas fa-chevron-up"></i></a>
            {{/if}}
        </li>
        {{#each pack.carrying as |item i|}}
        <li class="item level-three-item" data-item-id="{{item.id}}">
          <div class="item-name item-dropdown">
            <div class="item-image" style="background-image: url({{item.img}})"></div>
            <a>{{item.name}}</a>
          </div>

          <div class="item-type">{{item.type}}</div>

          <span class="item-quantity">{{item.data.quantity.value}}</span>
          <span class="item-weight">{{item.encumbrance}}</span>
          {{#if ../../../../owner}}
          <div class="item-controls">
            <a class="item-control item-edit" title="Edit Item"><i class="fas fa-edit"></i></a>
            <a class="item-control item-remove" title="Remove Item"><i class="fas fa-chevron-up"></i></a>
          </div>
          {{/if}}
        </li>
        {{/each}}
        <!-- Insert Pack Inside Code here-->

<<<<<<< HEAD
      </ol>
      {{/each}}
=======
          <span class="item-weight">Enc.</span>
          <span class="item-quantity">Qty.</span>

            {{#if ../../../owner}}
            <div class="item-controls">
              <a class="item-control item-edit" title="Edit Item"><i class="fas fa-edit"></i></a>
              <a class="item-control item-remove" title="Remove Item"><i class="fas fa-chevron-up"></i></a>
              {{/if}}
          </li>
          {{#each pack.carrying as |item i|}}
          <li class="item level-three-item" data-item-id="{{item.id}}">
            <div class="item-name item-dropdown">
              <div class="item-image" style="background-image: url({{item.img}})"></div>
              <a>{{item.name}}</a>
            </div>
>>>>>>> 06d98ffa


<<<<<<< HEAD
      <!-- CONTAINERS (LEVEL 4) -->
      <!-- Packs Inside (Copy from Here)-->
      {{#each pack.packsInside as |pack p|}}
      <ol style="margin-left: 10px" class="inventory-list container-lists">
        <li class="inventory-header item inventory-container level-four" inventory-type="container"  root="{{rootPack.id}}"
          data-item-id="{{pack.id}}">
          <div class="item-name" data-item-id="{{pack.id}}">
            <div class="item-image" style="background-image: url({{pack.img}})"></div>
            <div class="item-label">{{pack.name}}</div>
          </div>

          <span class="item-carries">Carries: {{pack.holding}}/{{pack.data.carries.value}}</span>

          {{#if pack.data.countEnc.value}}
          <a class="toggle-enc" title="Click to not count encumbrance of this container (such as a cart)">Enc: {{pack.data.encumbrance.value}}</a>
          {{#if pack.data.worn.value}}
            <a class="worn-container">Worn: <i class="far fa-check-circle"></i></a>
          {{else}}
            <a class="worn-container">Worn: <i class="far fa-circle"></i></a>
          {{/if}}
        {{else}}
          <a class="toggle-enc" title="Click to count encumbrance of this container (such as a backpack you are carrying)">Enc: - </a>
          {{#if pack.data.worn.value}}
            <a style="visibility: hidden"  class="worn-container">Worn: <i class="far fa-check-circle"></i></a>
          {{else}}
            <a style="visibility: hidden" class="worn-container">Worn: <i class="far fa-circle"></i></a>
          {{/if}}
        {{/if}}

          <span class="item-quantity">Qty.</span>
          <span class="item-weight">Enc.</span>
          {{#if ../../../../owner}}
          <div class="item-controls">
            <a class="item-control item-edit" title="Edit Item"><i class="fas fa-edit"></i></a>
            <a class="item-control item-remove" title="Remove Item"><i class="fas fa-chevron-up"></i></a>
=======
            <a class="item-quantity">{{item.data.quantity.value}}</a>
            <span class="item-weight">{{item.encumbrance}}</span>
            {{#if ../../../../owner}}
            <div class="item-controls">
              <a class="item-control item-edit" title="Edit Item"><i class="fas fa-edit"></i></a>
              <a class="item-control item-remove" title="Remove Item"><i class="fas fa-chevron-up"></i></a>
            </div>
>>>>>>> 06d98ffa
            {{/if}}
        </li>
        {{#each pack.carrying as |item i|}}
        <li class="item level-four-item" data-item-id="{{item.id}}">
          <div class="item-name item-dropdown">
            <div class="item-image" style="background-image: url({{item.img}})"></div>
            <a>{{item.name}}</a>
          </div>

          <div class="item-type">{{item.type}}</div>

          <span class="item-quantity">{{item.data.quantity.value}}</span>
          <span class="item-weight">{{item.encumbrance}}</span>
          {{#if ../../../../../owner}}
          <div class="item-controls">
            <a class="item-control item-edit" title="Edit Item"><i class="fas fa-edit"></i></a>
            <a class="item-control item-remove" title="Remove Item"><i class="fas fa-chevron-up"></i></a>
            {{/if}}
        </li>
        {{/each}}
        <!-- Insert Pack Inside Code here-->
      </ol>
      {{/each}}

<<<<<<< HEAD
=======
          <span class="item-weight">Enc.</span>
          <span class="item-quantity">Qty.</span>

              {{#if ../../../../owner}}
              <div class="item-controls">
                <a class="item-control item-edit" title="Edit Item"><i class="fas fa-edit"></i></a>
                <a class="item-control item-remove" title="Remove Item"><i class="fas fa-chevron-up"></i></a>
                {{/if}}
            </li>
            {{#each pack.carrying as |item i|}}
            <li class="item level-four-item" data-item-id="{{item.id}}">
              <div class="item-name item-dropdown">
                <div class="item-image" style="background-image: url({{item.img}})"></div>
                <a>{{item.name}}</a>
              </div>

              <div class="item-type">{{item.type}}</div>

              <a class="item-quantity">{{item.data.quantity.value}}</a>
              <span class="item-weight">{{item.encumbrance}}</span>
              {{#if ../../../../../owner}}
              <div class="item-controls">
                <a class="item-control item-edit" title="Edit Item"><i class="fas fa-edit"></i></a>
                <a class="item-control item-remove" title="Remove Item"><i class="fas fa-chevron-up"></i></a>
                {{/if}}
            </li>
            {{/each}}
            <!-- Insert Pack Inside Code here-->

              <!-- CONTAINERS (LEVEL 5) -->
              <!-- Packs Inside (Copy from Here)-->
              {{#each pack.packsInside as |pack p|}}
              <ol style="margin-left: 10px" class="inventory-list container-lists">
                <li class="inventory-header item inventory-container level-five" inventory-type="container"  root="{{rootPack.id}}"
                  data-item-id="{{pack.id}}">
                  <div class="item-name" data-item-id="{{pack.id}}">
                    <div class="item-image" style="background-image: url({{pack.img}})"></div>
                    <div class="item-label">{{pack.name}}</div>
                  </div>

                  <span class="item-carries">Carries: {{pack.holding}}/{{pack.data.carries.value}}</span>

                  {{#if pack.data.countEnc.value}}
                  <a class="toggle-enc" title="Click to not count encumbrance of this container (such as a cart)">Enc: {{pack.data.encumbrance.value}}</a>
                  {{#if pack.data.worn.value}}
                    <a class="worn-container">Worn: <i class="far fa-check-circle"></i></a>
                  {{else}}
                    <a class="worn-container">Worn: <i class="far fa-circle"></i></a>
                  {{/if}}
                {{else}}
                  <a class="toggle-enc" title="Click to count encumbrance of this container (such as a backpack you are carrying)">Enc: - </a>
                  {{#if pack.data.worn.value}}
                    <a style="visibility: hidden"  class="worn-container">Worn: <i class="far fa-check-circle"></i></a>
                  {{else}}
                    <a style="visibility: hidden" class="worn-container">Worn: <i class="far fa-circle"></i></a>
                  {{/if}}
                {{/if}}

          <span class="item-weight">Enc.</span>
          <span class="item-quantity">Qty.</span>

                  {{#if ../../../../../owner}}
                  <div class="item-controls">
                    <a class="item-control item-edit" title="Edit Item"><i class="fas fa-edit"></i></a>
                    <a class="item-control item-remove" title="Remove Item"><i class="fas fa-chevron-up"></i></a>
                    {{/if}}
                </li>
                {{#each pack.carrying as |item i|}}
                <li class="item level-five-item" data-item-id="{{item.id}}">
                  <div class="item-name item-dropdown">
                    <div class="item-image" style="background-image: url({{item.img}})"></div>
                    <a>{{item.name}}</a>
                  </div>

                  <div class="item-type">{{item.type}}</div>

                  <a class="item-quantity">{{item.data.quantity.value}}</a>
                  <span class="item-weight">{{item.encumbrance}}</span>
                  {{#if ../../../../../../owner}}
                  <div class="item-controls">
                    <a class="item-control item-edit" title="Edit Item"><i class="fas fa-edit"></i></a>
                    <a class="item-control item-remove" title="Remove Item"><i class="fas fa-chevron-up"></i></a>
                  </div>
                  {{/if}}
                </li>
                {{/each}}
                <!-- Insert Pack Inside Code here-->
              </ol>
              {{/each}}
>>>>>>> 06d98ffa

      <!-- CONTAINERS (LEVEL 5) -->
      <!-- Packs Inside (Copy from Here)-->
      {{#each pack.packsInside as |pack p|}}
      <ol style="margin-left: 10px" class="inventory-list container-lists">
        <li class="inventory-header item inventory-container level-five" inventory-type="container"  root="{{rootPack.id}}"
          data-item-id="{{pack.id}}">
          <div class="item-name" data-item-id="{{pack.id}}">
            <div class="item-image" style="background-image: url({{pack.img}})"></div>
            <div class="item-label">{{pack.name}}</div>
          </div>

          <span class="item-carries">Carries: {{pack.holding}}/{{pack.data.carries.value}}</span>

          {{#if pack.data.countEnc.value}}
          <a class="toggle-enc" title="Click to not count encumbrance of this container (such as a cart)">Enc: {{pack.data.encumbrance.value}}</a>
          {{#if pack.data.worn.value}}
            <a class="worn-container">Worn: <i class="far fa-check-circle"></i></a>
          {{else}}
            <a class="worn-container">Worn: <i class="far fa-circle"></i></a>
          {{/if}}
        {{else}}
          <a class="toggle-enc" title="Click to count encumbrance of this container (such as a backpack you are carrying)">Enc: - </a>
          {{#if pack.data.worn.value}}
            <a style="visibility: hidden"  class="worn-container">Worn: <i class="far fa-check-circle"></i></a>
          {{else}}
            <a style="visibility: hidden" class="worn-container">Worn: <i class="far fa-circle"></i></a>
          {{/if}}
        {{/if}}

          <span class="item-quantity">Qty.</span>
          <span class="item-weight">Enc.</span>
          {{#if ../../../../../owner}}
          <div class="item-controls">
            <a class="item-control item-edit" title="Edit Item"><i class="fas fa-edit"></i></a>
            <a class="item-control item-remove" title="Remove Item"><i class="fas fa-chevron-up"></i></a>
            {{/if}}
        </li>
        {{#each pack.carrying as |item i|}}
        <li class="item level-five-item" data-item-id="{{item.id}}">
          <div class="item-name item-dropdown">
            <div class="item-image" style="background-image: url({{item.img}})"></div>
            <a>{{item.name}}</a>
          </div>

          <div class="item-type">{{item.type}}</div>

          <span class="item-quantity">{{item.data.quantity.value}}</span>
          <span class="item-weight">{{item.encumbrance}}</span>
          {{#if ../../../../../../owner}}
          <div class="item-controls">
            <a class="item-control item-edit" title="Edit Item"><i class="fas fa-edit"></i></a>
            <a class="item-control item-remove" title="Remove Item"><i class="fas fa-chevron-up"></i></a>
          </div>
          {{/if}}
        </li>
        {{/each}}
        <!-- Insert Pack Inside Code here-->
      </ol>
      {{/each}}

    </div>
    {{/each}}
    {{/if}}
  </div>


</div><|MERGE_RESOLUTION|>--- conflicted
+++ resolved
@@ -3,10 +3,6 @@
   <span class="encumbrance-label">{{actor.encumbrance.value}} / {{actor.encumbrance.max}}</span>
   <div class="encumbrance">
     <span class="encumbrance-bar" style="width:{{actor.encumbrance.pct}}%"></span>
-<<<<<<< HEAD
-=======
-    <span class="encumbrance-label">{{actor.encumbrance.value}} / {{actor.encumbrance.max}}</span>
->>>>>>> 06d98ffa
   </div>
 
   <div class="inventory-type">
@@ -337,10 +333,6 @@
         {{/each}}
         <!-- Insert Pack Inside Code here-->
 
-<<<<<<< HEAD
-      </ol>
-      {{/each}}
-=======
           <span class="item-weight">Enc.</span>
           <span class="item-quantity">Qty.</span>
 
@@ -356,46 +348,8 @@
               <div class="item-image" style="background-image: url({{item.img}})"></div>
               <a>{{item.name}}</a>
             </div>
->>>>>>> 06d98ffa
-
-
-<<<<<<< HEAD
-      <!-- CONTAINERS (LEVEL 4) -->
-      <!-- Packs Inside (Copy from Here)-->
-      {{#each pack.packsInside as |pack p|}}
-      <ol style="margin-left: 10px" class="inventory-list container-lists">
-        <li class="inventory-header item inventory-container level-four" inventory-type="container"  root="{{rootPack.id}}"
-          data-item-id="{{pack.id}}">
-          <div class="item-name" data-item-id="{{pack.id}}">
-            <div class="item-image" style="background-image: url({{pack.img}})"></div>
-            <div class="item-label">{{pack.name}}</div>
-          </div>
-
-          <span class="item-carries">Carries: {{pack.holding}}/{{pack.data.carries.value}}</span>
-
-          {{#if pack.data.countEnc.value}}
-          <a class="toggle-enc" title="Click to not count encumbrance of this container (such as a cart)">Enc: {{pack.data.encumbrance.value}}</a>
-          {{#if pack.data.worn.value}}
-            <a class="worn-container">Worn: <i class="far fa-check-circle"></i></a>
-          {{else}}
-            <a class="worn-container">Worn: <i class="far fa-circle"></i></a>
-          {{/if}}
-        {{else}}
-          <a class="toggle-enc" title="Click to count encumbrance of this container (such as a backpack you are carrying)">Enc: - </a>
-          {{#if pack.data.worn.value}}
-            <a style="visibility: hidden"  class="worn-container">Worn: <i class="far fa-check-circle"></i></a>
-          {{else}}
-            <a style="visibility: hidden" class="worn-container">Worn: <i class="far fa-circle"></i></a>
-          {{/if}}
-        {{/if}}
-
-          <span class="item-quantity">Qty.</span>
-          <span class="item-weight">Enc.</span>
-          {{#if ../../../../owner}}
-          <div class="item-controls">
-            <a class="item-control item-edit" title="Edit Item"><i class="fas fa-edit"></i></a>
-            <a class="item-control item-remove" title="Remove Item"><i class="fas fa-chevron-up"></i></a>
-=======
+
+
             <a class="item-quantity">{{item.data.quantity.value}}</a>
             <span class="item-weight">{{item.encumbrance}}</span>
             {{#if ../../../../owner}}
@@ -403,7 +357,35 @@
               <a class="item-control item-edit" title="Edit Item"><i class="fas fa-edit"></i></a>
               <a class="item-control item-remove" title="Remove Item"><i class="fas fa-chevron-up"></i></a>
             </div>
->>>>>>> 06d98ffa
+            {{/if}}
+          </li>
+          {{/each}}
+          <!-- Insert Pack Inside Code here-->
+
+          <span class="item-carries">Carries: {{pack.holding}}/{{pack.data.carries.value}}</span>
+
+          {{#if pack.data.countEnc.value}}
+          <a class="toggle-enc" title="Click to not count encumbrance of this container (such as a cart)">Enc: {{pack.data.encumbrance.value}}</a>
+          {{#if pack.data.worn.value}}
+            <a class="worn-container">Worn: <i class="far fa-check-circle"></i></a>
+          {{else}}
+            <a class="worn-container">Worn: <i class="far fa-circle"></i></a>
+          {{/if}}
+        {{else}}
+          <a class="toggle-enc" title="Click to count encumbrance of this container (such as a backpack you are carrying)">Enc: - </a>
+          {{#if pack.data.worn.value}}
+            <a style="visibility: hidden"  class="worn-container">Worn: <i class="far fa-check-circle"></i></a>
+          {{else}}
+            <a style="visibility: hidden" class="worn-container">Worn: <i class="far fa-circle"></i></a>
+          {{/if}}
+        {{/if}}
+
+          <span class="item-quantity">Qty.</span>
+          <span class="item-weight">Enc.</span>
+          {{#if ../../../../owner}}
+          <div class="item-controls">
+            <a class="item-control item-edit" title="Edit Item"><i class="fas fa-edit"></i></a>
+            <a class="item-control item-remove" title="Remove Item"><i class="fas fa-chevron-up"></i></a>
             {{/if}}
         </li>
         {{#each pack.carrying as |item i|}}
@@ -413,23 +395,6 @@
             <a>{{item.name}}</a>
           </div>
 
-          <div class="item-type">{{item.type}}</div>
-
-          <span class="item-quantity">{{item.data.quantity.value}}</span>
-          <span class="item-weight">{{item.encumbrance}}</span>
-          {{#if ../../../../../owner}}
-          <div class="item-controls">
-            <a class="item-control item-edit" title="Edit Item"><i class="fas fa-edit"></i></a>
-            <a class="item-control item-remove" title="Remove Item"><i class="fas fa-chevron-up"></i></a>
-            {{/if}}
-        </li>
-        {{/each}}
-        <!-- Insert Pack Inside Code here-->
-      </ol>
-      {{/each}}
-
-<<<<<<< HEAD
-=======
           <span class="item-weight">Enc.</span>
           <span class="item-quantity">Qty.</span>
 
@@ -446,7 +411,18 @@
                 <a>{{item.name}}</a>
               </div>
 
-              <div class="item-type">{{item.type}}</div>
+          <span class="item-quantity">{{item.data.quantity.value}}</span>
+          <span class="item-weight">{{item.encumbrance}}</span>
+          {{#if ../../../../../owner}}
+          <div class="item-controls">
+            <a class="item-control item-edit" title="Edit Item"><i class="fas fa-edit"></i></a>
+            <a class="item-control item-remove" title="Remove Item"><i class="fas fa-chevron-up"></i></a>
+            {{/if}}
+        </li>
+        {{/each}}
+        <!-- Insert Pack Inside Code here-->
+      </ol>
+      {{/each}}
 
               <a class="item-quantity">{{item.data.quantity.value}}</a>
               <span class="item-weight">{{item.encumbrance}}</span>
@@ -459,34 +435,34 @@
             {{/each}}
             <!-- Insert Pack Inside Code here-->
 
-              <!-- CONTAINERS (LEVEL 5) -->
-              <!-- Packs Inside (Copy from Here)-->
-              {{#each pack.packsInside as |pack p|}}
-              <ol style="margin-left: 10px" class="inventory-list container-lists">
-                <li class="inventory-header item inventory-container level-five" inventory-type="container"  root="{{rootPack.id}}"
-                  data-item-id="{{pack.id}}">
-                  <div class="item-name" data-item-id="{{pack.id}}">
-                    <div class="item-image" style="background-image: url({{pack.img}})"></div>
-                    <div class="item-label">{{pack.name}}</div>
-                  </div>
-
-                  <span class="item-carries">Carries: {{pack.holding}}/{{pack.data.carries.value}}</span>
-
-                  {{#if pack.data.countEnc.value}}
-                  <a class="toggle-enc" title="Click to not count encumbrance of this container (such as a cart)">Enc: {{pack.data.encumbrance.value}}</a>
-                  {{#if pack.data.worn.value}}
-                    <a class="worn-container">Worn: <i class="far fa-check-circle"></i></a>
-                  {{else}}
-                    <a class="worn-container">Worn: <i class="far fa-circle"></i></a>
-                  {{/if}}
-                {{else}}
-                  <a class="toggle-enc" title="Click to count encumbrance of this container (such as a backpack you are carrying)">Enc: - </a>
-                  {{#if pack.data.worn.value}}
-                    <a style="visibility: hidden"  class="worn-container">Worn: <i class="far fa-check-circle"></i></a>
-                  {{else}}
-                    <a style="visibility: hidden" class="worn-container">Worn: <i class="far fa-circle"></i></a>
-                  {{/if}}
-                {{/if}}
+      <!-- CONTAINERS (LEVEL 5) -->
+      <!-- Packs Inside (Copy from Here)-->
+      {{#each pack.packsInside as |pack p|}}
+      <ol style="margin-left: 10px" class="inventory-list container-lists">
+        <li class="inventory-header item inventory-container level-five" inventory-type="container"  root="{{rootPack.id}}"
+          data-item-id="{{pack.id}}">
+          <div class="item-name" data-item-id="{{pack.id}}">
+            <div class="item-image" style="background-image: url({{pack.img}})"></div>
+            <div class="item-label">{{pack.name}}</div>
+          </div>
+
+          <span class="item-carries">Carries: {{pack.holding}}/{{pack.data.carries.value}}</span>
+
+          {{#if pack.data.countEnc.value}}
+          <a class="toggle-enc" title="Click to not count encumbrance of this container (such as a cart)">Enc: {{pack.data.encumbrance.value}}</a>
+          {{#if pack.data.worn.value}}
+            <a class="worn-container">Worn: <i class="far fa-check-circle"></i></a>
+          {{else}}
+            <a class="worn-container">Worn: <i class="far fa-circle"></i></a>
+          {{/if}}
+        {{else}}
+          <a class="toggle-enc" title="Click to count encumbrance of this container (such as a backpack you are carrying)">Enc: - </a>
+          {{#if pack.data.worn.value}}
+            <a style="visibility: hidden"  class="worn-container">Worn: <i class="far fa-check-circle"></i></a>
+          {{else}}
+            <a style="visibility: hidden" class="worn-container">Worn: <i class="far fa-circle"></i></a>
+          {{/if}}
+        {{/if}}
 
           <span class="item-weight">Enc.</span>
           <span class="item-quantity">Qty.</span>
@@ -504,7 +480,7 @@
                     <a>{{item.name}}</a>
                   </div>
 
-                  <div class="item-type">{{item.type}}</div>
+          <div class="item-type">{{item.type}}</div>
 
                   <a class="item-quantity">{{item.data.quantity.value}}</a>
                   <span class="item-weight">{{item.encumbrance}}</span>
@@ -519,63 +495,11 @@
                 <!-- Insert Pack Inside Code here-->
               </ol>
               {{/each}}
->>>>>>> 06d98ffa
-
-      <!-- CONTAINERS (LEVEL 5) -->
-      <!-- Packs Inside (Copy from Here)-->
-      {{#each pack.packsInside as |pack p|}}
-      <ol style="margin-left: 10px" class="inventory-list container-lists">
-        <li class="inventory-header item inventory-container level-five" inventory-type="container"  root="{{rootPack.id}}"
-          data-item-id="{{pack.id}}">
-          <div class="item-name" data-item-id="{{pack.id}}">
-            <div class="item-image" style="background-image: url({{pack.img}})"></div>
-            <div class="item-label">{{pack.name}}</div>
-          </div>
-
-          <span class="item-carries">Carries: {{pack.holding}}/{{pack.data.carries.value}}</span>
-
-          {{#if pack.data.countEnc.value}}
-          <a class="toggle-enc" title="Click to not count encumbrance of this container (such as a cart)">Enc: {{pack.data.encumbrance.value}}</a>
-          {{#if pack.data.worn.value}}
-            <a class="worn-container">Worn: <i class="far fa-check-circle"></i></a>
-          {{else}}
-            <a class="worn-container">Worn: <i class="far fa-circle"></i></a>
-          {{/if}}
-        {{else}}
-          <a class="toggle-enc" title="Click to count encumbrance of this container (such as a backpack you are carrying)">Enc: - </a>
-          {{#if pack.data.worn.value}}
-            <a style="visibility: hidden"  class="worn-container">Worn: <i class="far fa-check-circle"></i></a>
-          {{else}}
-            <a style="visibility: hidden" class="worn-container">Worn: <i class="far fa-circle"></i></a>
-          {{/if}}
-        {{/if}}
-
-          <span class="item-quantity">Qty.</span>
-          <span class="item-weight">Enc.</span>
-          {{#if ../../../../../owner}}
-          <div class="item-controls">
-            <a class="item-control item-edit" title="Edit Item"><i class="fas fa-edit"></i></a>
-            <a class="item-control item-remove" title="Remove Item"><i class="fas fa-chevron-up"></i></a>
-            {{/if}}
-        </li>
-        {{#each pack.carrying as |item i|}}
-        <li class="item level-five-item" data-item-id="{{item.id}}">
-          <div class="item-name item-dropdown">
-            <div class="item-image" style="background-image: url({{item.img}})"></div>
-            <a>{{item.name}}</a>
-          </div>
-
-          <div class="item-type">{{item.type}}</div>
-
-          <span class="item-quantity">{{item.data.quantity.value}}</span>
-          <span class="item-weight">{{item.encumbrance}}</span>
-          {{#if ../../../../../../owner}}
-          <div class="item-controls">
-            <a class="item-control item-edit" title="Edit Item"><i class="fas fa-edit"></i></a>
-            <a class="item-control item-remove" title="Remove Item"><i class="fas fa-chevron-up"></i></a>
-          </div>
-          {{/if}}
-        </li>
+
+          </ol>
+          {{/each}}
+
+        </ol>
         {{/each}}
         <!-- Insert Pack Inside Code here-->
       </ol>
