<form class="{{cssClass}}" autocomplete="off">
<<<<<<< HEAD
        <header class="sheet-header">
           <h1 class="charname">
              <input name="name" type="text" value="{{actor.name}}" placeholder="Character Name"/>
           </h1>
        </header>
        <section class="general">
           <img class="charimg" src="{{actor.img}}" title="{{actor.name}}" height="100" width="100" data-edit="img"/>
           <div class="items">
           <div class = "row">
              <div class="item">
                 <input name="data.details.species.value" type="text" value="{{data.details.species.value}}" />
                 <a>Species</a>
              </div>
              <div class="item">
                 <input name="data.details.class" type="text" value="" />
                 <a>Class</a>
              </div>
              <div class="item">
                 <input name="data.details.career" type="text" value="" />
                 <a>Career</a>
              </div>
              <div class ="item-status">
                 <div class ="item">
                    <input name="data.details.status.tier" type="text" value="{{data.details.status.tier}}" placeholder="Tier"/>
                    <input name="data.details.status.standing" type="text" value="{{data.details.status.standing}}" placeholder="Standing"/>
                 </div>
                 <a>Status </a>
              </div>
           </div>
           <div class = "row">
              <div class = "row small">
                 <div class="item small">
                    <input name="" type="text" value="" />
                    <a>Age</a>
                 </div>
                 <div class="item small">
                    <input name="" type="text" value="" />
                    <a>Height</a>
                 </div>
                 <div class="item small">
                    <input name="" type="text" value="" />
                    <a>Hair</a>
                 </div>
                 <div class="item small">
                    <input name="" type="text" value="" />
                    <a>Eyes</a>
                 </div>
              </div>
              <div class ="experience">
                 <a>EXP</a>
                 <div class = "experience-section">
                    <input name = "data.details.xp.current" type ="text" value ="{{data.details.xp.current}}" data-dtype = "Number"/>
                    <a>Current</a>
                 </div>
                 <div class = "experience-section">
                    <input name = "data.details.xp.spent" type ="text" value ="{{data.details.xp.spent}}" data-dtype = "Number"/>
                    <a>Spent</a>
                 </div>
                 <div class = "experience-section">
                    <input name = "data.details.xp.total" type ="text" value ="{{data.details.xp.total}}" data-dtype = "Number" readonly/>
                    <a>Total</a>
                 </div>
              </div>
           </div>
        </section>
        <!-- TABS -->
        <section>
           <nav class="sheet-tabs tabs" data-group="primary">
              <a class="item active" data-tab="main">Main</a>
              <a class="item" data-tab="skills">Skills</a>
              <a class="item" data-tab="talents">Talents</a>
              <a class="item" data-tab="combat">Combat</a>
              <a class="item" data-tab="inventory">Inventory</a>
              <a class="item" data-tab="magic">Magic</a>
              <a class="item" data-tab="notes">Notes</a>
           </nav>
           <div class = "tab main" data-tab="main" data-group="primary">
              {{> public/systems/wfrp4e/templates/actors/actor-main.html}}
           </div>
           <div class = "tab skills" data-tab="skills" data-group="primary">
              {{> public/systems/wfrp4e/templates/actors/actor-skills.html}}
           </div>
           <div class = "tab talents" data-tab="talents" data-group="primary">
              {{> public/systems/wfrp4e/templates/actors/actor-talents.html}}
           </div>
           <div class="tab combat" data-tab="combat" data-group="primary">
              {{> public/systems/wfrp4e/templates/actors/actor-combat.html}}
           </div>
           <div class="tab inventory" data-tab="inventory" data-group="primary">
              {{> public/systems/wfrp4e/templates/actors/actor-inventory.html}}
           </div>
           <div class="tab magic" data-tab="magic" data-group="primary">
               {{> public/systems/wfrp4e/templates/actors/actor-magic.html}}
            </div>
           <div class = "tab notes" data-tab="notes" data-group="primary">
              {{> public/systems/wfrp4e/templates/actors/actor-notes.html}}
           </div>
        </section>
     </form>
=======

  <a id="section-header-personaldetails">Personal Details</a>

  <header class="sheet-header">
    <h1 class="charname">
      <input id="input-name" name="name" type="text" value="{{actor.name}}" placeholder="Character Name" />
      <a id="label-name">Name</a>
    </h1>

    <div class="item">
      <input id="input-species" name="data.details.species.value" type="text" value="{{data.details.species.value}}" placeholder="Species" />
      <a id="label-species">Species</a>
    </div>

    <div class="item">
      <input id="input-gender" name="data.details.gender.value" type="text" value="{{data.details.gender.value}}" placeholder="Gender" />
      <a id="label-gender">Gender</a>
    </div>
  </header>



  <section class="general">
    <img class="charimg" src="{{actor.img}}" title="{{actor.name}}" height="95" width="95" data-edit="img">
    <div class="items">


      <div class="row">

        <div id="field-class" class="item">
          <input class="input-details" name="data.details.class.value" type="text" value="{{data.details.class.value}}" placeholder="Class"/>
          <a class="label-details" >Class</a>
        </div>

        <div id="field-career" class="item">
          <input class="input-details" name="data.details.career.value" type="text" value="{{data.details.career.value}}" placeholder="Career"/>
          <a class="label-details" >Career</a>
        </div>

        <div id="field-careerlevel" class="item">
          <input class="input-details" name="data.details.careerlevel.value" type="text" value="{{data.details.careerlevel.value}}" placeholder="Career Level" />
          <a class="label-details" >Career Level</a>
        </div>

        <div id="field-status" class="item">
          <input id="input-status" class="input-details" name="data.details.status.value" type="text" value="{{data.details.status.value}}" placeholder="Status" />
          <a id="label-status" class="label-details" >Status</a>
        </div>

        <div id="field-age" class="item">
          <input class="input-details" name="data.details.age.value" type="text" value="{{data.details.age.value}}" placeholder="Age" />
          <a class="label-details" >Age</a>
        </div>

        <div  id="field-height" class="item">
          <input class="input-details" name="data.details.height.value" type="text" value="{{data.details.height.value}}" placeholder="Height" />
          <a class="label-details" >Height</a>
        </div>

        <div id="field-weight" class="item">
          <input class="input-details" name="data.details.weight.value" type="text" value="{{data.details.weight.value}}" placeholder="Weight" />
          <a class="label-details" >Weight</a>
        </div>

        <div id="field-haircolour" class="item">
          <input class="input-details" name="data.details.haircolour.value" type="text" value="{{data.details.hair.value}}" placeholder="Hair Colour" />
          <a class="label-details" >Hair Colour</a>
        </div>

        <div id="field-eyecolour" class="item">
          <input class="input-details" name="data.details.eyecolour.value" type="text" value="{{data.details.eyecolour.value}}" placeholder="Eye Colour" />
          <a class="label-details" >Eye Colour</a>
        </div>

        <div id="field-distinguishingmark" class="item">
          <input class="input-details" name="data.details.distinguishingmark.value" type="text" value="{{data.details.distinguishingmark.value}}" placeholder="Distinguishing Mark" />
          <a class="label-details" >Distinguishing Mark</a>
        </div>

        <div id="field-starsign" class="item">
          <input class="input-details" name="data.details.starsign.value" type="text" value="{{data.details.starsign.value}}" placeholder="Star Sign" />
          <a class="label-details" >Star Sign</a>
        </div>
      </div>

      <!-- <div class="row">
        <div class="experience">
          <a>EXP</a>

          <div class="experience-section">
            <input name="data.details.xp.current" type="text" value="{{data.details.xp.current}}" data-dtype="Number" />
            <a>Current</a>
          </div>
          <div class="experience-section">
            <input name="data.details.xp.spent" type="text" value="{{data.details.xp.spent}}" data-dtype="Number" />
            <a>Spent</a>
          </div>
          <div class="experience-section">
            <input name="data.details.xp.total" type="text" value="{{data.details.xp.total}}" data-dtype="Number"
              readonly />
            <a>Total</a>
          </div>
        </div>
      </div> -->



  </section>

  <!-- TABS -->
  <section id="tab-sections">
    <nav id="wfrp4e-primarytabs" class="sheet-tabs tabs" data-group="primary">
      <a class="item active" data-tab="main">Main</a>
      <a class="item" data-tab="skills">Skills</a>
      <a class="item" data-tab="talents">Talents</a>
      <a class="item" data-tab="combat">Combat</a>
      <a class="item" data-tab="inventory">Inventory</a>
      <a class="item" data-tab="magic">Magic</a>
      <a class="item" data-tab="religion">Religion</a>
      <a class="item" data-tab="notes">Notes</a>
    </nav>

    <div class="tab main" data-tab="main" data-group="primary">
      {{> public/systems/wfrp4e/templates/actors/actor-main.html}}
    </div>

    <div class="tab skills" data-tab="skills" data-group="primary">
      {{> public/systems/wfrp4e/templates/actors/actor-skills.html}}
    </div>

    <div class="tab talents" data-tab="talents" data-group="primary">
      {{> public/systems/wfrp4e/templates/actors/actor-talents.html}}
    </div>

    <div class="tab combat" data-tab="combat" data-group="primary">
      {{> public/systems/wfrp4e/templates/actors/actor-combat.html}}
    </div>

    <div class="tab notes" data-tab="notes" data-group="primary">
      {{> public/systems/wfrp4e/templates/actors/actor-notes.html}}
    </div>
  </section>
</form>
>>>>>>> 3fbad371
<|MERGE_RESOLUTION|>--- conflicted
+++ resolved
@@ -1,105 +1,4 @@
 <form class="{{cssClass}}" autocomplete="off">
-<<<<<<< HEAD
-        <header class="sheet-header">
-           <h1 class="charname">
-              <input name="name" type="text" value="{{actor.name}}" placeholder="Character Name"/>
-           </h1>
-        </header>
-        <section class="general">
-           <img class="charimg" src="{{actor.img}}" title="{{actor.name}}" height="100" width="100" data-edit="img"/>
-           <div class="items">
-           <div class = "row">
-              <div class="item">
-                 <input name="data.details.species.value" type="text" value="{{data.details.species.value}}" />
-                 <a>Species</a>
-              </div>
-              <div class="item">
-                 <input name="data.details.class" type="text" value="" />
-                 <a>Class</a>
-              </div>
-              <div class="item">
-                 <input name="data.details.career" type="text" value="" />
-                 <a>Career</a>
-              </div>
-              <div class ="item-status">
-                 <div class ="item">
-                    <input name="data.details.status.tier" type="text" value="{{data.details.status.tier}}" placeholder="Tier"/>
-                    <input name="data.details.status.standing" type="text" value="{{data.details.status.standing}}" placeholder="Standing"/>
-                 </div>
-                 <a>Status </a>
-              </div>
-           </div>
-           <div class = "row">
-              <div class = "row small">
-                 <div class="item small">
-                    <input name="" type="text" value="" />
-                    <a>Age</a>
-                 </div>
-                 <div class="item small">
-                    <input name="" type="text" value="" />
-                    <a>Height</a>
-                 </div>
-                 <div class="item small">
-                    <input name="" type="text" value="" />
-                    <a>Hair</a>
-                 </div>
-                 <div class="item small">
-                    <input name="" type="text" value="" />
-                    <a>Eyes</a>
-                 </div>
-              </div>
-              <div class ="experience">
-                 <a>EXP</a>
-                 <div class = "experience-section">
-                    <input name = "data.details.xp.current" type ="text" value ="{{data.details.xp.current}}" data-dtype = "Number"/>
-                    <a>Current</a>
-                 </div>
-                 <div class = "experience-section">
-                    <input name = "data.details.xp.spent" type ="text" value ="{{data.details.xp.spent}}" data-dtype = "Number"/>
-                    <a>Spent</a>
-                 </div>
-                 <div class = "experience-section">
-                    <input name = "data.details.xp.total" type ="text" value ="{{data.details.xp.total}}" data-dtype = "Number" readonly/>
-                    <a>Total</a>
-                 </div>
-              </div>
-           </div>
-        </section>
-        <!-- TABS -->
-        <section>
-           <nav class="sheet-tabs tabs" data-group="primary">
-              <a class="item active" data-tab="main">Main</a>
-              <a class="item" data-tab="skills">Skills</a>
-              <a class="item" data-tab="talents">Talents</a>
-              <a class="item" data-tab="combat">Combat</a>
-              <a class="item" data-tab="inventory">Inventory</a>
-              <a class="item" data-tab="magic">Magic</a>
-              <a class="item" data-tab="notes">Notes</a>
-           </nav>
-           <div class = "tab main" data-tab="main" data-group="primary">
-              {{> public/systems/wfrp4e/templates/actors/actor-main.html}}
-           </div>
-           <div class = "tab skills" data-tab="skills" data-group="primary">
-              {{> public/systems/wfrp4e/templates/actors/actor-skills.html}}
-           </div>
-           <div class = "tab talents" data-tab="talents" data-group="primary">
-              {{> public/systems/wfrp4e/templates/actors/actor-talents.html}}
-           </div>
-           <div class="tab combat" data-tab="combat" data-group="primary">
-              {{> public/systems/wfrp4e/templates/actors/actor-combat.html}}
-           </div>
-           <div class="tab inventory" data-tab="inventory" data-group="primary">
-              {{> public/systems/wfrp4e/templates/actors/actor-inventory.html}}
-           </div>
-           <div class="tab magic" data-tab="magic" data-group="primary">
-               {{> public/systems/wfrp4e/templates/actors/actor-magic.html}}
-            </div>
-           <div class = "tab notes" data-tab="notes" data-group="primary">
-              {{> public/systems/wfrp4e/templates/actors/actor-notes.html}}
-           </div>
-        </section>
-     </form>
-=======
 
   <a id="section-header-personaldetails">Personal Details</a>
 
@@ -242,5 +141,4 @@
       {{> public/systems/wfrp4e/templates/actors/actor-notes.html}}
     </div>
   </section>
-</form>
->>>>>>> 3fbad371
+</form>