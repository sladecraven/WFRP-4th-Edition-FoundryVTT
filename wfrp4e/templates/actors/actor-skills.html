--- conflicted
+++ resolved
@@ -15,14 +15,7 @@
 
 {{#each actor.basicSkills as |skill s|}}
 <tr class="skill" data-skill="{{s}}">
-<<<<<<< HEAD
-        <td class = "item-name">
-                <div class="item-image" style="background-image: url({{skill.img}})"></div>
-                <div >{{skill.name}}</div>
-            </td>
-=======
     <td class="skill-name">{{skill.name}}</td>
->>>>>>> 3fbad371
     <td class="skill-characteristic">{{skill.data.characteristic.value}}</td>
     <td class="skill-characteristic">{{skill.data.characteristic.num}}</td>
     <td  class="skill-advances">
@@ -47,14 +40,7 @@
        
            {{#each actor.advancedOrGroupedSkills as |skill s|}}
            <tr class="skill" data-skill="{{s}}">
-<<<<<<< HEAD
-               <td>
-                    <div class="item-image" style="background-image: url({{skill.img}})"></div>
-                    <div class = "skill-name">{{skill.name}}</div>
-                </td>
-=======
                <td class="skill-name">{{skill.name}}</td>
->>>>>>> 3fbad371
                <td class="skill-characteristic">{{skill.data.characteristic.value}}</td>
                <td class="skill-characteristic">{{skill.data.characteristic.num}}</td>
                <td  class="skill-advances">
@@ -66,8 +52,4 @@
        </table>
        </div>
         
-<<<<<<< HEAD
-</div>
-=======
-</div>
->>>>>>> 3fbad371
+</div>