--- conflicted
+++ resolved
@@ -64,11 +64,7 @@
       <a class="creature-injuries label">Injuries:</a>
       {{#each actor.injuries as |item i|}}
       <div class="injuries content creature-dropdown" tabindex="0" data-item-id="{{item.id}}">
-<<<<<<< HEAD
         <a class="injuries name">{{item.name}},</a>
-=======
-        <a class="injuries name item-dropdown">{{item.name}} </a>,
->>>>>>> 78367f67
       </div>
       {{/each}}
     </div>
