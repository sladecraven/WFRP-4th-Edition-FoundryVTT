// Species
CONFIG.species = {
  "human": "Human",
  "dwarf": "Dwarf",
  "halfling": "Halfling",
  "helf": "High Elf",
  "welf": "Wood Elf",
  "gnome": "Gnome"
};

// Weapon Groups
CONFIG.weaponGroups = {
  "basic": "Basic",
  "cavalry": "Cavalry",
  "fencing": "Fencing",
  "brawling": "Brawling",
  "flail": "Flail",
  "parry": "Parry",
  "polearm": "Polearm",
  "twohanded": "Two-Handed",
  "blackpowder": "Blackpowder",
  "bow": "Bow",
  "crossbow": "Crossbow",
  "entangling": "Entangling",
  "engineering": "Engineering",
  "explosives": "Explosives",
  "sling": "Sling",
  "throwing": "Throwing",
};

// Ammo Groups
CONFIG.ammunitionGroups = {
  "BPandEng": "Blackpowder and Engineering",
  "bow": "Bow",
  "crossbow": "Crossbow",
  "sling": "Sling",
};

// Item Qualities
CONFIG.itemQualities ={
  "durable": "Durable",
  "fine": "Fine",
  "lightweight": "Lightweight",
  "practical": "Practical",
};

// Item Flaws
CONFIG.itemFlaws = {
  "ugly": "Ugly",
  "shoddy": "Shoddy",
  "unreliable": "Unreliable",
  "bulky": "Bulky",
}


// Weapon Qualities
CONFIG.weaponQualities = {
  "accurate": "Accurate",
  "blackpowder": "Blackpowder",
  "blast": "Blast",
  "damaging": "Damaging",
  "defensive": "Defensive",
  "entangle": "Entangle",
  "fast": "Fast",
  "hack": "Hack",
  "impact": "Impact",
  "penetrating": "Penetrating",
  "pistol": "Pistol",
  "precise": "Precise",
  "pummel": "Pummel",
  "repeater": "Repater",
  "shield": "Shield",
  "trapblade": "Trap Blade",
  "unbreakable": "Unbreakable",
  "wrap": "Wrap"
};

// Weapon Flaws
CONFIG.weaponFlaws = {
  "dangerous": "Dangerous",
  "imprecise": "Imprecise",
  "reload": "reload",
  "slow": "Slow",
  "tiring": "Tiring",
  "undamaging": "Undamaging"
};

// Armor Qualities
CONFIG.armorQualities = {
  "flexible": "Flexible",
  "Impenetrable": "impenetrable",
};

// Armor Flaws
CONFIG.armorFlaws = {
  "partial": "Partial",
  "weakpoints": "Weakpoints",
};

// Equipment Types
CONFIG.armorTypes = {
  "softLeather": "Soft Leather",
  "boiledLeather": "Boiled Leather",
  "mail": "Mail",
  "plate": "Plate",
};

// Consumable Types
CONFIG.consumableTypes = {
  "potion": "Potion",
  "poison": "Poison",
  "scroll": "Scroll",
  "wand": "Wand",
  "rod": "Rod",
  "trinket": "Trinket"
};

CONFIG.weaponReaches={
 "personal":"Personal",
 "vshort":"Very Short",
 "short":"Short",
 "average": "Average",
 "long":"Long",
 "vLong":"Very Long",
 "massive":"Massive",
}

CONFIG.reachDescription={
  "personal":"Your legs and fists, perhaps your head, and anything attached to those.",
  "vshort":"Less than a foot in length.",
  "short":"Up to 2 feet in length.",
  "average": "Up to 3 feet long.",
  "long":"Up to 6 feet long.",
  "vLong":"Up to 10 feet in length; can Engage enemies up to 4 yards away, rather than just 2.",
  "massive":"Anything over 10 feet long; can Engage enemies up to 6 yards away, rather than just 2",
 }
 
 CONFIG.availability = {
   "common": "Common",
   "scarce": "Scarce",
   "rare": "Rare",
   "exotic": "Exotic",
 }

// Spell Schools
CONFIG.spellSchools = {
  "abj": "Abjuration",
  "con": "Conjuration",
  "div": "Divination",
  "enc": "Enchantment",
  "evo": "Evocation",
  "ill": "Illusion",
  "nec": "Necromancy",
  "trs": "Transmutation",
};

// Spell Levels
CONFIG.spellLevels = {
  0: "Cantrip",
  1: "1st Level",
  2: "2nd Level",
  3: "3rd Level",
  4: "4th Level",
  5: "5th Level",
  6: "6th Level",
  7: "7th Level",
  8: "8th Level",
  9: "9th Level"
};

// 
CONFIG.characteristics = {
  "ws": "Weapon Skill",
  "bs": "Ballistic Skill",
  "s": "Strength",
  "t": "Toughness",
  "i": "Initiative",
  "ag": "Agility",
  "dex": "Dexterity",
  "int": "Intelligence",
  "wp": "Willpower",
  "fel": "Fellowship"
};

CONFIG.characteristicsAbrev = {
  "ws": "WS",
  "bs": "BS",
  "s": "S",
  "t": "T",
  "i": "I",
  "ag": "Ag",
  "dex": "Dex",
  "int": "Int",
  "wp": "WP",
  "fel": "Fel"
};

CONFIG.skillTypes = {
  "bsc" : "Basic",
  "adv" : "Advanced"
};

CONFIG.skillGroup = {
  "isSpec" : "Is Specialization",
  "noSpec" : "Not Specialization"
};

CONFIG.talentMax = {
  "1":"1",
  "2":"2",
  "none":"None",
  "ws":" Weapon Skill Bonus",
  "bs":"Ballistic Skill Bonus",
  "s": "Strength Bonus",
  "t": "Toughness Bonus",
  "i": "Initiative Bonus",
  "ag": "Agility Bonus",
  "dex": "Dexterity Bonus",
  "int": "Intelligence Bonus",
  "wp": "Willpower Bonus",
  "fel": "Fellowship Bonus"
}


// Proficiency Multipliers
CONFIG.proficiencyLevels = {
  0: "Not Proficient",
  1: "Proficient",
  0.5: "Jack of all Trades",
  2: "Expertise"
};

// Creature Sizes
CONFIG.actorSizes = {
  "tiny": "Tiny",
  "ltl": "Little",
  "sml": "Small",
  "avg": "Average",
  "lrg": "Large",
  "enor": "Enormous",
  "mnst": "Monstrous"
};

// Condition Types
CONFIG.conditionTypes = {
  "blinded": "Blinded",
  "charmed": "Charmed",
  "deafened": "Deafened",
  "fatigued": "Fatigued",
  "frightened": "Frightened",
  "grappled": "Grappled",
  "incapacitated": "Inacapacitated",
  "invisible": "Invisible",
  "paralyzed": "Paralyzed",
  "petrified": "Petrified",
  "poisoned": "Poisoned",
  "prone": "Prone",
  "restrained": "Restrained",
  "stunned": "Stunned",
  "unconscious": "Unconscious",
  "exhaustion": "Exhaustion",
  "diseased": "Diseased"
};

// Languages
CONFIG.languages = {
  "common": "Common",
  "aarakocra": "Aarakocra",
  "abyssal": "Abyssal",
  "aquan": "Aquan",
  "auran": "Auran",
  "celestial": "Celestial",
  "deep": "Deep Speech",
  "draconic": "Draconic",
  "druidic": "Druidic",
  "dwarvish": "Dwarvish",
  "elvish": "Elvish",
  "giant": "Giant",
  "gith": "Gith",
  "gnomish": "Gnomish",
  "goblin": "Goblin",
  "gnoll": "Gnoll",
  "halfling": "Halfling",
  "ignan": "Ignan",
  "infernal": "Infernal",
  "orc": "Orc",
  "primordial": "Primordial",
  "sylvan": "Sylvan",
  "terran": "Terran",
  "cant": "Thieves' Cant",
  "undercommon": "Undercommon"
};
class Dice5e {

  /**
   * A standardized helper function for managing core 5e "d20 rolls"
   *
   * Holding SHIFT, ALT, or CTRL when the attack is rolled will "fast-forward".
   * This chooses the default options of a normal attack with no bonus, Advantage, or Disadvantage respectively
   *
   * @param {Event} event           The triggering event which initiated the roll
   * @param {Array} parts           The dice roll component parts, excluding the initial d20
   * @param {Object} data           Actor or item data against which to parse the roll
   * @param {String} template       The HTML template used to render the roll dialog
   * @param {String} title          The dice roll UI window title
   * @param {String} alias          The alias with which to post to chat
   * @param {Function} flavor       A callable function for determining the chat message flavor given parts and data
   * @param {Boolean} advantage     Allow rolling with advantage (and therefore also with disadvantage)
   * @param {Boolean} situational   Allow for an arbitrary situational bonus field
   * @param {Boolean} fastForward   Allow fast-forward advantage selection
   * @param {Function} onClose      Callback for actions to take when the dialog form is closed
   * @param {Object} dialogOptions  Modal dialog options
   */
  static d20Roll({event, parts, data, template, title, alias, flavor, advantage=true, situational=true,
                  fastForward=true, onClose, dialogOptions}) {

    // Inner roll function
    let rollMode = game.settings.get("core", "rollMode");
    let roll = () => {
      let flav = ( flavor instanceof Function ) ? flavor(parts, data) : title;
      if (adv === 1) {
        parts[0] = ["2d20kh"];
        flav = `${title} (Advantage)`;
      }
      else if (adv === -1) {
        parts[0] = ["2d20kl"];
        flav = `${title} (Disadvantage)`;
      }

      // Don't include situational bonus unless it is defined
      if (!data.bonus && parts.indexOf("@bonus") !== -1) parts.pop();

      // Execute the roll and send it to chat
      let roll = new Roll(parts.join("+"), data).roll();
      roll.toMessage({
        alias: alias,
        flavor: flav,
        rollMode: rollMode
      });
    };

    // Modify the roll and handle fast-forwarding
    let adv = 0;
    parts = ["1d20"].concat(parts);
    if ( event.shiftKey ) return roll();
    else if ( event.altKey ) {
      adv = 1;
      return roll();
    }
    else if ( event.ctrlKey || event.metaKey ) {
      adv = -1;
      return roll();
    } else parts = parts.concat(["@bonus"]);

    // Render modal dialog
    template = template || "public/systems/wfrp4e/templates/chat/roll-dialog.html";
    let dialogData = {
      formula: parts.join(" + "),
      data: data,
      rollMode: rollMode,
      rollModes: CONFIG.rollModes
    };
    renderTemplate(template, dialogData).then(dlg => {
      new Dialog({
          title: title,
          content: dlg,
          buttons: {
            advantage: {
              label: "Advantage",
              callback: () => adv = 1
            },
            normal: {
              label: "Normal",
            },
            disadvantage: {
              label: "Disadvantage",
              callback: () => adv = -1
            }
          },
          default: "normal",
          close: html => {
            if ( onClose ) onClose(html, parts, data);
            rollMode = html.find('[name="rollMode"]').val();
            data['bonus'] = html.find('[name="bonus"]').val();
            roll()
          }
        }, dialogOptions).render(true);
    });
  }

  /* -------------------------------------------- */

  /**
   * A standardized helper function for managing core 5e "d20 rolls"
   *
   * Holding SHIFT, ALT, or CTRL when the attack is rolled will "fast-forward".
   * This chooses the default options of a normal attack with no bonus, Critical, or no bonus respectively
   *
   * @param {Event} event           The triggering event which initiated the roll
   * @param {Array} parts           The dice roll component parts, excluding the initial d20
   * @param {Object} data           Actor or item data against which to parse the roll
   * @param {String} template       The HTML template used to render the roll dialog
   * @param {String} title          The dice roll UI window title
   * @param {String} alias          The alias with which to post to chat
   * @param {Function} flavor       A callable function for determining the chat message flavor given parts and data
   * @param {Boolean} critical      Allow critical hits to be chosen
   * @param {Function} onClose      Callback for actions to take when the dialog form is closed
   * @param {Object} dialogOptions  Modal dialog options
   */
  static damageRoll({event={}, parts, data, template, title, alias, flavor, critical=true, onClose, dialogOptions}) {

    // Inner roll function
    let rollMode = game.settings.get("core", "rollMode");
    let roll = () => {
      let roll = new Roll(parts.join("+"), data),
          flav = ( flavor instanceof Function ) ? flavor(parts, data) : title;
      if ( crit ) {
        roll.alter(0, 2);
        flav = `${title} (Critical)`;
      }

      // Execute the roll and send it to chat
      roll.toMessage({
        alias: alias,
        flavor: flav,
        rollMode: rollMode
      });

      // Return the Roll object
      return roll;
    };

    // Modify the roll and handle fast-forwarding
    let crit = 0;
    if ( event.shiftKey || event.ctrlKey || event.metaKey )  return roll();
    else if ( event.altKey ) {
      crit = 1;
      return roll();
    }
    else parts = parts.concat(["@bonus"]);

    // Construct dialog data
    template = template || "public/systems/wfrp4e/templates/chat/roll-dialog.html";
    let dialogData = {
      formula: parts.join(" + "),
      data: data,
      rollMode: rollMode,
      rollModes: CONFIG.rollModes
    };

    // Render modal dialog
    return new Promise(resolve => {
      renderTemplate(template, dialogData).then(dlg => {
        new Dialog({
          title: title,
          content: dlg,
          buttons: {
            critical: {
              condition: critical,
              label: "Critical Hit",
              callback: () => crit = 1
            },
            normal: {
              label: critical ? "Normal" : "Roll",
            },
          },
          default: "normal",
          close: html => {
            if (onClose) onClose(html, parts, data);
            rollMode = html.find('[name="rollMode"]').val();
            data['bonus'] = html.find('[name="bonus"]').val();
            resolve(roll());
          }
        }, dialogOptions).render(true);
      });
    });
  }
}

/**
 * Highlight critical success or failure on d20 rolls
 */
Hooks.on("renderChatMessage", (message, data, html) => {
  if ( !message.isRoll || message.roll.parts[0].faces !== 20 ) return;
  let d20 = message.roll.parts[0].total;
  if ( d20 === 20 ) html.find(".dice-total").addClass("success");
  else if ( d20 === 1 ) html.find(".dice-total").addClass("failure");
});


/**
 * Activate certain behaviors on FVTT ready hook
 */
Hooks.once("init", () => {

  /**
   * Register diagonal movement rule setting
   */
  game.settings.register("wfrp4e", "diagonalMovement", {
    name: "Diagonal Movement Rule",
    hint: "Configure which diagonal movement rule should be used for games within this system.",
    scope: "world",
    config: true,
    default: "555",
    type: String,
    choices: {
      "555": "Player's Handbook (5/5/5)",
      "5105": "Dungeon Master's Guide (5/10/5)"
    },
    onChange: rule => canvas.grid.diagonalRule = rule
  });

  /**
   * Register Initiative formula setting
   */
  function _set5eInitiative(tiebreaker) {
    const base = "1d100"

      CONFIG.initiative = {
        formula: base,
        decimals: 0
    }
  }
  game.settings.register("wfrp4e", "initiativeDexTiebreaker", {
    name: "Initiative Dexterity Tiebreaker",
    hint: "Append the raw Dexterity ability score to break ties in Initiative.",
    scope: "world",
    config: true,
    default: true,
    type: Boolean,
    onChange: enable => _set5eInitiative(enable)
  });
  _set5eInitiative(game.settings.get("wfrp4e", "initiativeDexTiebreaker"));

  /**
   * Require Currency Carrying Weight
   */
  game.settings.register("wfrp4e", "currencyWeight", {
    name: "Apply Currency Weight",
    hint: "Carried currency affects character encumbrance following the rules on PHB pg. 143.",
    scope: "world",
    config: true,
    default: true,
    type: Boolean
  });

  // Pre-load templates
  loadTemplates([
    "public/systems/wfrp4e/templates/actors/actor-attributes.html",
    "public/systems/wfrp4e/templates/actors/actor-abilities.html",
    "public/systems/wfrp4e/templates/actors/actor-main.html",
<<<<<<< HEAD
=======
    "public/systems/wfrp4e/templates/actors/actor-combat.html",
>>>>>>> 61f4d64c
    "public/systems/wfrp4e/templates/actors/actor-biography.html",
    "public/systems/wfrp4e/templates/actors/actor-skills.html",
    "public/systems/wfrp4e/templates/actors/actor-talents.html",
    "public/systems/wfrp4e/templates/actors/actor-classes.html",
    "public/systems/wfrp4e/templates/actors/actor-notes.html",
    "public/systems/wfrp4e/templates/items/item-header.html",
    "public/systems/wfrp4e/templates/items/item-description.html",

  ]);
});


/**
 * Activate certain behaviors on Canvas Initialization hook
 */
Hooks.on("canvasInit", () => {

  // Apply the current setting
  canvas.grid.diagonalRule = game.settings.get("wfrp4e", "diagonalMovement");

  /* -------------------------------------------- */

  /**
   * Override default Grid measurement
   */
  SquareGrid.prototype.measureDistance = function(p0, p1) {
    let gs = canvas.dimensions.size,
        ray = new Ray(p0, p1),
        nx = Math.abs(Math.ceil(ray.dx / gs)),
        ny = Math.abs(Math.ceil(ray.dy / gs));

    // Get the number of straight and diagonal moves
    let nDiagonal = Math.min(nx, ny),
        nStraight = Math.abs(ny - nx);

    // Alternative DMG Movement
    if ( this.parent.diagonalRule === "5105" ) {
      let nd10 = Math.floor(nDiagonal / 2);
      let spaces = (nd10 * 2) + (nDiagonal - nd10) + nStraight;
      return spaces * canvas.dimensions.distance;
    }

    // Standard PHB Movement
    else return (nStraight + nDiagonal) * canvas.scene.data.gridDistance;
  }
});

/**
 * Extend the base Actor class to implement additional logic specialized for D&D5e.
 */
class ActorWfrp4e extends Actor {

  /**
   * Augment the basic actor data with additional dynamic data.
   */
  prepareData(actorData) {
    actorData = super.prepareData(actorData);
    const data = actorData.data;

    // Prepare Character data
    if ( actorData.type === "character" ) this._prepareCharacterData(data);
    else if ( actorData.type === "npc" ) this._prepareNPCData(data);

<<<<<<< HEAD

=======
    data.details.move.walk = parseInt(data.details.move.value)* 2;
    data.details.move.run = parseInt(data.details.move.value) * 4;


    // If user enters a species that does not exist, remove it.
    // let speciesExist = false;
    // for (let s of Object.values(CONFIG.species))
    // {
    //   if (data.details.species.value == s)
    //   {
    //     speciesExist = true;
    //     break;
    //   }
    // }
    // if (!speciesExist)
    //   data.details.species.value = "";
    
>>>>>>> 61f4d64c
    return actorData;
  }

  /* -------------------------------------------- */

  /**
   * Prepare Character type specific data
   */
  _prepareCharacterData(data) {
    for (let ch of Object.values(data.characteristics))
    {
      ch.value = ch.initial + ch.advances;
      ch.bonus = Math.floor(ch.value / 10)
    }

    if (data.status.fate.value < data.status.fortune.value)
    {
      data.status.fortune.value = data.status.fate.value;
    }
    if (data.status.resilience.value < data.status.resolve.value)
    {
      data.status.resolve.value = data.status.resilience.value;
    }

    data.details.xp.total = data.details.xp.current + data.details.xp.spent;


<<<<<<< HEAD
  }

=======


  }

  /* -------------------------------------------- */

  /**
   * Prepare NPC type specific data
   */
  _prepareNPCData(data) {

  }
>>>>>>> 61f4d64c


  /* -------------------------------------------- */
  /*  Rolls                                       */
  /* -------------------------------------------- */

  /**
   * Roll a Skill Check
   * Prompt the user for input regarding Advantage/Disadvantage and any Situational Bonus
   * @param skill {String}    The skill id
   */
  rollSkill(event, skillName) {
   /* let skl = this.data.data.skills[skillName],
      parts = ["@mod"],
      flavor = `${skl.label} Skill Check`;

    // Call the roll helper utility
    Dice5e.d20Roll({
      event: event,
      parts: parts,
      data: {mod: skl.mod},
      title: flavor,
      alias: this.name
    });*/
  }

  /* -------------------------------------------- */

  /**
   * Roll a generic ability test or saving throw.
   * Prompt the user for input on which variety of roll they want to do.
   * @param {String}abilityId     The ability id (e.g. "str")
   * @param {Object} options      Options which configure how ability tests or saving throws are rolled
   */
  rollAbility(abilityId, options) {
    /*let abl = this.data.data.abilities[abilityId];
    new Dialog({
      title: `${abl.label} Ability Check`,
      content: `<p>What type of ${abl.label} check?</p>`,
      buttons: {
        test: {
          label: "Ability Test",
          callback: () => this.rollAbilityTest(abilityId, options)
        },
        save: {
          label: "Saving Throw",
          callback: () => this.rollAbilitySave(abilityId, options)
        }
      }
    }).render(true);*/
  }

  /* -------------------------------------------- */

  /**
   * Roll an Ability Test
   * Prompt the user for input regarding Advantage/Disadvantage and any Situational Bonus
   * @param {String} abilityId    The ability ID (e.g. "str")
   * @param {Object} options      Options which configure how ability tests are rolled
   */
  rollAbilityTest(abilityId, options={}) {
  /*  let abl = this.data.data.abilities[abilityId],
        parts = ["@mod"],
        flavor = `${abl.label} Ability Test`;

    // Call the roll helper utility
    Dice5e.d20Roll({
      event: options.event,
      parts: parts,
      data: {mod: abl.mod},
      title: flavor,
      alias: this.name
    });*/
  }

  /* -------------------------------------------- */

  /**
   * Roll an Ability Saving Throw
   * Prompt the user for input regarding Advantage/Disadvantage and any Situational Bonus
   * @param {String} abilityId    The ability ID (e.g. "str")
   * @param {Object} options      Options which configure how ability tests are rolled
   */
  rollAbilitySave(abilityId, options={}) {
  /*  let abl = this.data.data.abilities[abilityId],
        parts = ["@mod"],
        flavor = `${abl.label} Saving Throw`;

    // Call the roll helper utility
    Dice5e.d20Roll({
      event: options.event,
      parts: parts,
      data: {mod: abl.save},
      title: flavor,
      alias: this.name
    });*/
  }

  /* -------------------------------------------- */

  /**
   * Apply rolled dice damage to the token or tokens which are currently controlled.
   * This allows for damage to be scaled by a multiplier to account for healing, critical hits, or resistance
   *
   * @param {HTMLElement} roll    The chat entry which contains the roll data
   * @param {Number} multiplier   A damage multiplier to apply to the rolled damage.
   */
  static applyDamage(roll, multiplier) {
    /*let value = Math.floor(parseFloat(roll.find('.dice-total').text()) * multiplier);

    // Filter tokens to which damage can be applied
    canvas.tokens.controlledTokens.filter(t => {
      if ( t.actor && t.data.actorLink ) return true;
      else if ( t.data.bar1.attribute === "attributes.hp" || t.data.bar2.attribute === "attributes.hp" ) return true;
      return false;
    }).forEach(t => {

      // For linked Tokens, update the Actor first deducting from the temporary hit point pool
      if ( t.actor && t.data.actorLink ) {
        let hp = t.actor.data.data.attributes.hp,
            tmp = parseInt(hp["temp"]),
            dt = value > 0 ? Math.min(tmp, value) : 0;
        t.actor.update({
          "data.attributes.hp.temp": tmp - dt,
          "data.attributes.hp.value": Math.clamped(hp.value - (value - dt), 0, hp.max)
        });
      }

      // For unlinked Tokens, just update the resource bar directly
      else {
        let bar = (t.data.bar1.attribute === "attributes.hp") ? "bar1" : "bar2";
        t.update(canvas.id, {[`${bar}.value`]: Math.clamped(t.data[bar].value - value, 0, t.data[bar].max)});
      }
    });*/
<<<<<<< HEAD
=======
  }

  static getBonus(value) {
    return Math.floor(value / 10)
>>>>>>> 61f4d64c
  }

}

// Assign the actor class to the CONFIG
CONFIG.Actor.entityClass = ActorWfrp4e;


/**
 * Hijack Token health bar rendering to include temporary and temp-max health in the bar display
 * TODO: This should probably be replaced with a formal Token class extension
 * @private
 */
/*
const _drawBar = Token.prototype._drawBar;
Token.prototype._drawBar = function(number, bar, data) {
  if ( data.attribute === "attributes.hp" ) {
    data = duplicate(data);
    data.value += parseInt(data['temp'] || 0);
    data.max += parseInt(data['tempmax'] || 0);
  }
  _drawBar.bind(this)(number, bar, data);
};*/




/**
 * Override and extend the basic :class:`Item` implementation
 */
class ItemWfrp4e extends Item {

  /**
   * Roll the item to Chat, creating a chat card which contains follow up attack or damage roll options
   * @return {Promise}
   */
  async roll() {
/*
    // Basic template rendering data
    const template = `public/systems/wfrp4e/templates/chat/${this.data.type}-card.html`;
    const templateData = {
      actor: this.actor,
      item: this.data,
      data: this.getChatData()
    };

    // Basic chat message data
    const chatData = {
      user: game.user._id,
      alias: this.actor.name,
    };

    // Toggle default roll mode
    let rollMode = game.settings.get("core", "rollMode");
    if ( ["gmroll", "blindroll"].includes(rollMode) ) chatData["whisper"] = ChatMessage.getWhisperIDs("GM");
    if ( rollMode === "blindroll" ) chatData["blind"] = true;

    // Render the template
    chatData["content"] = await renderTemplate(template, templateData);

    // Create the chat message
    return ChatMessage.create(chatData, {displaySheet: false});*/
  }

  /* -------------------------------------------- */
  /*  Chat Card Data
  /* -------------------------------------------- */

  getChatData(htmlOptions) {
    const data = this[`_${this.data.type}ChatData`]();
    data.description.value = enrichHTML(data.description.value, htmlOptions);
    return data;
  }

  /* -------------------------------------------- */

  _equipmentChatData() {
    /*const data = duplicate(this.data.data);
    const properties = [
      CONFIG.armorTypes[data.armorType.value],
      data.armor.value + " AC",
      data.equipped.value ? "Equipped" : null,
      data.stealth.value ? "Stealth Disadv." : null,
    ];
    data.properties = properties.filter(p => p !== null);
    return data;*/
  }

  /* -------------------------------------------- */

  _weaponChatData() {
  /* const data = duplicate(this.data.data);
    const properties = [
      data.range.value,
      CONFIG.weaponTypes[data.weaponType.value],
      data.proficient.value ? "" : "Not Proficient"
    ];
    data.properties = properties.filter(p => !!p);
    return data;*/
  }

  /* -------------------------------------------- */


  _consumableChatData() {
   /* const data = duplicate(this.data.data);
    data.consumableType.str = CONFIG.consumableTypes[data.consumableType.value];
    data.properties = [data.consumableType.str, data.charges.value + "/" + data.charges.max + " Charges"];
    data.hasCharges = data.charges.value >= 0;
    return data;*/
  }

  /* -------------------------------------------- */

  _toolChatData() {
   /* const data = duplicate(this.data.data);
    let abl = this.actor.data.data.abilities[data.ability.value].label,
        prof = data.proficient.value || 0;
    const properties = [abl, CONFIG.proficiencyLevels[prof]];
    data.properties = properties.filter(p => p !== null);
    return data;*/
  }

  /* -------------------------------------------- */

  _backpackChatData() {
    const data = duplicate(this.data.data);
    data.properties = [];
    return data;
  }



  /* -------------------------------------------- */
  /*  Roll Attacks
  /* -------------------------------------------- */

  /**
   * Roll a Weapon Attack
   * Rely upon the Dice5e.d20Roll logic for the core implementation
   */
  rollWeaponAttack(event) {
   /* if ( this.type !== "weapon" ) throw "Wrong item type!";

    // Prepare roll data
    let itemData = this.data.data,
        rollData = duplicate(this.actor.data.data),
        abl = itemData.ability.value || "str",
        parts = ["@item.bonus.value", `@abilities.${abl}.mod`, "@attributes.prof.value"],
        title = `${this.name} - Attack Roll`;
    rollData.item = itemData;
    if ( !itemData.proficient.value ) parts.pop();

    // Call the roll helper utility
    Dice5e.d20Roll({
      event: event,
      parts: parts,
      data: rollData,
      title: title,
      alias: this.actor.name,
      dialogOptions: {
        width: 400,
        top: event.clientY - 80,
        left: window.innerWidth - 710
      }
    });*/
  }

  /* -------------------------------------------- */

  /**
   * Roll Weapon Damage
   * Rely upon the Dice5e.damageRoll logic for the core implementation
   */
  rollWeaponDamage(event, alternate=false) {
   /* if ( this.type !== "weapon" ) throw "Wrong item type!";

    // Get data
    let itemData = this.data.data,
        rollData = duplicate(this.actor.data.data),
        abl = itemData.ability.value || "str",
        parts = [alternate ? itemData.damage2.value : itemData.damage.value, `@abilities.${abl}.mod`],
        dtype = CONFIG.damageTypes[alternate ? itemData.damage2Type.value : itemData.damageType.value];

    // Append damage type to title
    let title = `${this.name} - Damage`;
    if ( dtype ) title += ` (${dtype})`;

    // Call the roll helper utility
    rollData.item = itemData;
    Dice5e.damageRoll({
      event: event,
      parts: parts,
      data: rollData,
      title: title,
      alias: this.actor.name,
      dialogOptions: {
        width: 400,
        top: event.clientY - 80,
        left: window.innerWidth - 710
      }
    });*/
  }

  /* -------------------------------------------- */

  /**
   * Roll Spell Damage
   * Rely upon the Dice5e.d20Roll logic for the core implementation
   */
  rollSpellAttack(event) {
/*    if ( this.type !== "spell" ) throw "Wrong item type!";

    // Prepare roll data
    let itemData = this.data.data,
        rollData = duplicate(this.actor.data.data),
        abl = itemData.ability.value || rollData.attributes.spellcasting.value || "int",
        parts = [`@abilities.${abl}.mod`, "@attributes.prof.value"],
        title = `${this.name} - Spell Attack Roll`;

    // Call the roll helper utility
    Dice5e.d20Roll({
      event: event,
      parts: parts,
      data: rollData,
      title: title,
      alias: this.actor.name,
      dialogOptions: {
        width: 400,
        top: event.clientY - 80,
        left: window.innerWidth - 710
      }
    });*/
  }

  /* -------------------------------------------- */

  /**
   * Roll Spell Damage
   * Rely upon the Dice5e.damageRoll logic for the core implementation
   */
  rollSpellDamage(event) {
/*    if ( this.type !== "spell" ) throw "Wrong item type!";

    // Get data
    let itemData = this.data.data,
        rollData = duplicate(this.actor.data.data),
        abl = itemData.ability.value || rollData.attributes.spellcasting.value || "int",
        parts = [itemData.damage.value],
        isHeal = itemData.spellType.value === "heal",
        dtype = CONFIG.damageTypes[itemData.damageType.value];

    // Append damage type to title
    let title = this.name + (isHeal ? " - Healing" : " - Damage");
    if ( dtype && !isHeal ) title += ` (${dtype})`;

    // Add item to roll data
    rollData["mod"] = rollData.abilities[abl].mod;
    rollData.item = itemData;

    // Call the roll helper utility
    Dice5e.damageRoll({
      event: event,
      parts: parts,
      data: rollData,
      title: title,
      alias: this.actor.name,
      dialogOptions: {
        width: 400,
        top: event.clientY - 80,
        left: window.innerWidth - 710
      }
    });*/
  }

  /* -------------------------------------------- */

  /**
   * Use a consumable item
   */
  rollConsumable(ev) {
  /*  let itemData = this.data.data;

    // Submit the roll to chat
    let cv = itemData['consume'].value,
        content = `Uses ${this.name}`;
    if ( cv ) {
      new Roll(cv).toMessage({
        alias: this.actor.name,
        flavor: content
      });
    } else {
      ChatMessage.create({user: game.user._id, alias: this.actor.name, content: content})
    }

    // Deduct consumed charges from the item
    if ( itemData['autoUse'].value ) {
      let qty = itemData['quantity'],
          chg = itemData['charges'];

      // Deduct an item quantity
      if ( chg.value <= 1 && qty.value > 1 ) {
        this.actor.updateOwnedItem({
          id: this.data.id,
          'data.quantity.value': Math.max(qty.value - 1, 0),
          'data.charges.value': chg.max
        }, true);
      }

      // Optionally destroy the item
      else if ( chg.value <= 1 && qty.value <= 1 && itemData['autoDestroy'].value ) {
        this.actor.deleteOwnedItem(this.data.id);
      }

      // Deduct the remaining charges
      else {
        this.actor.updateOwnedItem({id: this.data.id, 'data.charges.value': Math.max(chg.value - 1, 0)}, true);
      }
    }*/
  }

  /* -------------------------------------------- */

  /**
   * Roll a Tool Check
   * Rely upon the Dice5e.d20Roll logic for the core implementation
   */
  rollToolCheck(event) {
    /*if ( this.type !== "tool" ) throw "Wrong item type!";

    // Prepare roll data
    let rollData = duplicate(this.actor.data.data),
      abl = this.data.data.ability.value || "int",
      ability = rollData.abilities[abl],
      parts = [`@abilities.${abl}.mod`, "@proficiency"],
      title = `${this.name} - Tool Check`;
    rollData["ability"] = abl;
    rollData["proficiency"] = (this.data.data.proficient.value || 0) * rollData.attributes.prof.value;

    // Call the roll helper utility
    Dice5e.d20Roll({
      event: event,
      parts: parts,
      data: rollData,
      template: "public/systems/wfrp4e/templates/chat/tool-roll-dialog.html",
      title: title,
      alias: this.actor.name,
      flavor: (parts, data) => `${this.name} - ${data.abilities[data.ability].label} Check`,
      dialogOptions: {
        width: 400,
        top: event.clientY - 80,
        left: window.innerWidth - 710,
      },
      onClose: (html, parts, data) => {
        abl = html.find('[name="ability"]').val();
        data.ability = abl;
        parts[1] = `@abilities.${abl}.mod`;
      }
    }).then(roll => {
      roll.toMessage({
        alias: alias,
        flavor: flavor,
        highlightSuccess: roll.parts[0].total === 20,
        highlightFailure: roll.parts[0].total === 1
      });
    });*/
  }

  /* -------------------------------------------- */

  static chatListeners(html) {

   /* // Chat card actions
    html.on('click', '.card-buttons button', ev => {
      ev.preventDefault();

      // Extract card data
      let button = $(ev.currentTarget),
          messageId = button.parents('.message').attr("data-message-id"),
          senderId = game.messages.get(messageId).user._id;

      // Confirm roll permission
      if ( !game.user.isGM && ( game.user._id !== senderId )) return;

      // Extract action data
      let action = button.attr("data-action"),
          card = button.parents('.chat-card'),
          actor = game.actors.get(card.attr('data-actor-id')),
          itemId = Number(card.attr("data-item-id"));

      // Get the item
      if ( !actor ) return;
      let itemData = actor.items.find(i => i.id === itemId);
      if ( !itemData ) return;
      let item = new Item5e(itemData, actor);

      // Weapon attack
      if ( action === "weaponAttack" ) item.rollWeaponAttack(ev);
      else if ( action === "weaponDamage" ) item.rollWeaponDamage(ev);
      else if ( action === "weaponDamage2" ) item.rollWeaponDamage(ev, true);

      // Spell actions
      else if ( action === "spellAttack" ) item.rollSpellAttack(ev);
      else if ( action === "spellDamage" ) item.rollSpellDamage(ev);

      // Feat actions
      else if ( action === "featAttack" ) item.rollFeatAttack(ev);
      else if ( action === "featDamage" ) item.rollFeatDamage(ev);

      // Consumable usage
      else if ( action === "consume" ) item.rollConsumable(ev);

      // Tool usage
      else if ( action === "toolCheck" ) item.rollToolCheck(ev);
    });*/
  }
}

// Assign Item5e class to CONFIG
CONFIG.Item.entityClass = ItemWfrp4e;


/**
 * Hook into chat log context menu to add damage application options
 */
Hooks.on("getChatLogEntryContext", (html, options) => {

  // Condition
 /* let canApply = li => canvas.tokens.controlledTokens.length && li.find(".dice-roll").length;

  // Apply Damage to Token
  options["Apply Damage"] = {
    icon: '<i class="fas fa-user-minus"></i>',
    condition: canApply,
    callback: li => Actor5e.applyDamage(li, 1)
  };

  // Apply Healing to Token
  options["Apply Healing"] = {
    icon: '<i class="fas fa-user-plus"></i>',
    condition: canApply,
    callback: li => Actor5e.applyDamage(li, -1)
  };

  // Apply Double-Damage
  options["Double Damage"] = {
    icon: '<i class="fas fa-user-injured"></i>',
    condition: canApply,
    callback: li => Actor5e.applyDamage(li, 2)
  };

  // Apply Half-Damage
  options["Half Damage"] = {
    icon: '<i class="fas fa-user-shield"></i>',
    condition: canApply,
    callback: li => Actor5e.applyDamage(li, 0.5)
  }*/
});

/**
 * Override and extend the basic :class:`ItemSheet` implementation
 */
class ItemSheetWfrp4e extends ItemSheet {
  constructor(item, options) {
    super(item, options);
    this.mce = null;
  }

  /* -------------------------------------------- */

  /**
   * Use a type-specific template for each different item type
   */
  get template() {
    let type = this.item.type;
    return `public/systems/wfrp4e/templates/items/item-${type}-sheet.html`;
  }

  /* -------------------------------------------- */

  /**
   * Prepare item sheet data
   * Start with the base item data and extending with additional properties for rendering.
   */
  getData() {
    const data = super.getData();
<<<<<<< HEAD
=======

    if (this.item.type === "skill")
    {
      data['characteristics'] = CONFIG.characteristics;
      data['skillGroup'] = CONFIG.skillGroup;
      data['skillTypes'] = CONFIG.skillTypes;
    } 
    else if (this.item.type === "talent")
    {
      data['talentMaxs'] = CONFIG.talentMax;
    }
    else if (this.item.type == "weapon")
    {
      data['weaponGroups'] = CONFIG.weaponGroups;
      data['availability'] = CONFIG.availability;
      data['weaponReaches'] = CONFIG.weaponReaches
    }

>>>>>>> 61f4d64c
    /*data['abilities'] = game.system.template.actor.data.abilities;

    // Damage types
    let dt = duplicate(CONFIG.damageTypes);
    if ( ["spell", "feat"].includes(this.item.type) ) mergeObject(dt, CONFIG.healingTypes);
    data['damageTypes'] = dt;

    // Item types
    let types = (this.item.type === "equipment") ? "armorTypes" : this.item.type + "Types";
    data[types] = CONFIG[types];

    // Spell-specific data
    if ( this.item.type === "spell" ) {
      data["spellSchools"] = CONFIG.spellSchools;
      data["spellLevels"] = CONFIG.spellLevels;
    }

    // Tool-specific data
    else if ( this.item.type === "tool" ) {
      data["proficiencies"] = CONFIG.proficiencyLevels;
    }*/
    return data;
  }

  /* -------------------------------------------- */

  /**
   * Activate listeners for interactive item sheet events
   */
  activateListeners(html) {
    super.activateListeners(html);

    // Activate tabs
    new Tabs(html.find(".tabs"));

    // Checkbox changes
    html.find('input[type="checkbox"]').change(event => this._onSubmit(event));
  }
}

// Activate global listeners
Hooks.on('renderChatLog', (log, html, data) => Item5e.chatListeners(html));

// Override CONFIG
CONFIG.Item.sheetClass = ItemSheetWfrp4e;

/**
 * Extend the basic ActorSheet class to do all the D&D5e things!
 * This sheet is an Abstract layer which is not used.
 */
class ActorSheetWfrp4e extends ActorSheet {

  /**
   * Return the type of the current Actor
   * @type {String}
   */
  get actorType() {
    return this.actor.data.type;
  }

  /* -------------------------------------------- */

  /**
   * Add some extra data when rendering the sheet to reduce the amount of logic required within the template.
   */
  getData() {
    const sheetData = super.getData();
    sheetData['characteristics'] = game.system.template.actor.data.characteristics;

<<<<<<< HEAD
=======

>>>>>>> 61f4d64c
    /*// Ability proficiency
    for ( let abl of Object.values(sheetData.data.abilities)) {
      abl.icon = this._getProficiencyIcon(abl.proficient);
      abl.hover = CONFIG.proficiencyLevels[abl.proficient];
    }

    // Update skill labels
    for ( let skl of Object.values(sheetData.data.skills)) {
      skl.ability = sheetData.data.abilities[skl.ability].label.substring(0, 3);
      skl.icon = this._getProficiencyIcon(skl.value);
      skl.hover = CONFIG.proficiencyLevels[skl.value];
    }

    // Update traits
    sheetData["actorSizes"] = CONFIG.actorSizes;
    this._prepareTraits(sheetData.data["traits"]);

    // Prepare owned items
*/

    this._prepareItems(sheetData.actor);
<<<<<<< HEAD
*/
=======


    let isSmall = sheetData.actor.talents.find(x=>x.name == "Small");
    if (isSmall)
      sheetData.actor.data.details.size.value="sml";


    let sb = sheetData.actor.data.characteristics.s.bonus;
    let tb = sheetData.actor.data.characteristics.t.bonus;
    let wpb =sheetData.actor.data.characteristics.wp.bonus;

    sheetData.actor.data.status.criticalWounds.max = tb;


    switch (sheetData.actor.data.details.size.value){
    
      case "tiny":
      sheetData.actor.data.status.wounds.max = 1;
      break;

      case "ltl":
      sheetData.actor.data.status.wounds.max = tb;
      break;
    
      case "sml":
      sheetData.actor.data.status.wounds.max = 2 * tb + wpb;
      break;

      case "avg":
      sheetData.actor.data.status.wounds.max = sb + 2 * tb + wpb;
      break;

      case "lrg":
      sheetData.actor.data.status.wounds.max = 2 * (sb + 2 * tb + wpb);
      break;

      case "lrg":
      sheetData.actor.data.status.wounds.max = 4 * (sb + 2 * tb + wpb);
      break;
      
      case "lrg":
      sheetData.actor.data.status.wounds.max = 8 * (sb + 2 * tb + wpb);
      break;

    }
          
    
>>>>>>> 61f4d64c
    // Return data to the sheet
    return sheetData;
  }

  /* -------------------------------------------- */

  _prepareTraits(traits) {
  /*  const map = {
      "dr": CONFIG.damageTypes,
      "di": CONFIG.damageTypes,
      "dv": CONFIG.damageTypes,
      "ci": CONFIG.conditionTypes,
      "languages": CONFIG.languages
    };
    for ( let [t, choices] of Object.entries(map) ) {
      const trait = traits[t];
      trait.selected = trait.value.reduce((obj, t) => {
        obj[t] = choices[t];
        return obj;
      }, {});

      // Add custom entry
      if ( trait.custom ) trait.selected["custom"] = trait.custom;
    }*/
  }

  /* -------------------------------------------- */

  /**
   * Insert a spell into the spellbook object when rendering the character sheet
   * @param {Object} actorData    The Actor data being prepared
   * @param {Object} spellbook    The spellbook data being prepared
   * @param {Object} spell        The spell data being prepared
   * @private
   */
  _prepareSpell(actorData, spellbook, spell) {
   /* let lvl = spell.data.level.value || 0,
        isNPC = this.actorType === "npc";

    // Determine whether to show the spell
    let showSpell = this.options.showUnpreparedSpells || isNPC || spell.data.prepared.value || (lvl === 0);
    if ( !showSpell ) return;

    // Extend the Spellbook level
    spellbook[lvl] = spellbook[lvl] || {
      isCantrip: lvl === 0,
      label: CONFIG.spellLevels[lvl],
      spells: [],
      uses: actorData.data.spells["spell"+lvl].value || 0,
      slots: actorData.data.spells["spell"+lvl].max || 0
    };

    // Add the spell to the spellbook at the appropriate level
    spell.data.school.str = CONFIG.spellSchools[spell.data.school.value];
    spellbook[lvl].spells.push(spell);*/
  }
<<<<<<< HEAD
=======

  _prepareSkill(actorData, basicSkills, advOrGrpSkills, skill) {

    skill.data.characteristic.num = actorData.data.characteristics[skill.data.characteristic.value].value;
    skill.data.total.value = actorData.data.characteristics[skill.data.characteristic.value].value + skill.data.advances.value;
    skill.data.characteristic.value = CONFIG.characteristicsAbrev[skill.data.characteristic.value];

    if (skill.data.grouped.value == "isSpec" || skill.data.advanced.value == "adv")
      advOrGrpSkills.push(skill)
    else
      basicSkills.push(skill);
   }

  _prepareTalent(actorData, talentList, talent) {
    let existingTalent = talentList.find(t => t.name == talent.name)
    if (existingTalent){
      if (!existingTalent.numMax){
        talent["numMax"]= actorData.data.characteristics[talent.data.max.value].bonus;
      }
      if (existingTalent.data.advances.value < existingTalent.numMax){
        existingTalent.data.advances.value++;
      }
    }
    else{
      switch(talent.data.max.value){
        case '1':
        talent["numMax"] = 1;
        break;

        case '2':
        talent["numMax"] = 2;
        break;

        case 'none':
        talent["numMax"] = null;
        break;

        default:
        talent["numMax"]= actorData.data.characteristics[talent.data.max.value].bonus;
      }
      talentList.push(talent);
    }


   }
>>>>>>> 61f4d64c

  /* -------------------------------------------- */
  /*  Event Listeners and Handlers
  /* -------------------------------------------- */

  /**
   * Activate event listeners using the prepared sheet HTML
   * @param html {HTML}   The prepared HTML object ready to be rendered into the DOM
   */
  activateListeners(html) {
    super.activateListeners(html);
<<<<<<< HEAD

    /*// Pad field width
    html.find('[data-wpad]').each((i, e) => {
      let text = e.tagName === "INPUT" ? e.value : e.innerText,
        w = text.length * parseInt(e.getAttribute("data-wpad")) / 2;
      e.setAttribute("style", "flex: 0 0 " + w + "px");
    });

=======
    
>>>>>>> 61f4d64c
    // Activate tabs
    html.find('.tabs').each((_, el) => {
      let tabs = $(el),
        group = el.getAttribute("data-group"),
        initial = this.actor.data.flags[`_sheetTab-${group}`];
      new Tabs(tabs, {
        initial: initial,
        callback: clicked => this.actor.data.flags[`_sheetTab-${group}`] = clicked.attr("data-tab")
      });
    });
/*
    // Item summaries
    html.find('.item .item-name h4').click(event => this._onItemSummary(event));
*/

    // Everything below here is only needed if the sheet is editable
    if (!this.options.editable) return;
<<<<<<< HEAD
*/
=======

    html.find('.skill-advances').focusout(event => {
      let itemId = Number(event.target.attributes[1].value);
      const itemToEdit = this.actor.items.find(i => i.id === itemId);
      console.log(itemToEdit);
      itemToEdit.data.advances.value = Number(event.target.value);
    });

>>>>>>> 61f4d64c
    /* -------------------------------------------- */
    /*  Abilities, Skills, and Traits
     /* -------------------------------------------- */
/*
    // Ability Proficiency
    html.find('.ability-proficiency').click(ev => {
      let field = $(ev.currentTarget).siblings('input[type="hidden"]');
      this.actor.update({[field[0].name]: 1 - parseInt(field[0].value)});
    });

    // Ability Checks
    html.find('.ability-name').click(event => {
      event.preventDefault();
      let ability = event.currentTarget.parentElement.getAttribute("data-ability");
      this.actor.rollAbility(ability, {event: event});
    });

    // Toggle Skill Proficiency
    html.find('.skill-proficiency').click(ev => this._onCycleSkillProficiency(ev));

    // Roll Skill Checks
    html.find('.skill-name').click(ev => {
      let skl = ev.currentTarget.parentElement.getAttribute("data-skill");
      this.actor.rollSkill(ev, skl);
    });

    // Trait Selector
    html.find('.trait-selector').click(ev => this._onTraitSelector(ev));

    */

    /* -------------------------------------------- */
    /*  Inventory
    /* -------------------------------------------- */
/*
    // Create New Item
    html.find('.item-create').click(ev => this._onItemCreate(ev));

    // Update Inventory Item
    html.find('.item-edit').click(ev => {
      let itemId = Number($(ev.currentTarget).parents(".item").attr("data-item-id"));
      let Item = CONFIG.Item.entityClass;
      const item = new Item(this.actor.items.find(i => i.id === itemId), this.actor);
      item.sheet.render(true);
    });

    // Delete Inventory Item
    html.find('.item-delete').click(ev => {
      let li = $(ev.currentTarget).parents(".item"),
        itemId = Number(li.attr("data-item-id"));
      this.actor.deleteOwnedItem(itemId, true);
      li.slideUp(200, () => this.render(false));
    });

    // Toggle Spell prepared value
    html.find('.item-prepare').click(ev => {
      let itemId = Number($(ev.currentTarget).parents(".item").attr("data-item-id")),
          item = this.actor.items.find(i => { return i.id === itemId });
      item.data['prepared'].value = !item.data['prepared'].value;
      this.actor.updateOwnedItem(item, true);
    });

    // Item Dragging
    let handler = ev => this._onDragItemStart(ev);
    html.find('.item').each((i, li) => {
      li.setAttribute("draggable", true);
      li.addEventListener("dragstart", handler, false);
    });

    // Item Rolling
    html.find('.item .item-image').click(event => this._onItemRoll(event));

    // Re-render the sheet when toggling visibility of spells
    html.find('.prepared-toggle').click(ev => {
      this.options.showUnpreparedSpells = !this.options.showUnpreparedSpells;
      this.render()
    });*/
  }

  /* -------------------------------------------- */
  /*  Event Listeners and Handlers                */
  /* -------------------------------------------- */

  /* -------------------------------------------- */

  _onDragItemStart(event) {/*
    let itemId = Number(event.currentTarget.getAttribute("data-item-id"));
    event.dataTransfer.setData("text/plain", JSON.stringify({
      type: "Item",
      actorId: this.actor._id,
      id: itemId
    }));*/
  }

  /* -------------------------------------------- */

  /**
   * Handle rolling of an item from the Actor sheet, obtaining the Item instance and dispatching to it's roll method
   * @private
   */
  _onItemRoll(event) {/*
    event.preventDefault();
    let itemId = Number($(event.currentTarget).parents(".item").attr("data-item-id")),
        item = this.actor.getOwnedItem(itemId);
    item.roll();*/
  }

  /* -------------------------------------------- */

  /**
   * Handle rolling of an item from the Actor sheet, obtaining the Item instance and dispatching to it's roll method
   * @private
   */
  _onItemSummary(event) {/*
    event.preventDefault();
    let li = $(event.currentTarget).parents(".item"),
        item = this.actor.getOwnedItem(Number(li.attr("data-item-id"))),
        chatData = item.getChatData({secrets: this.actor.owner});

    // Toggle summary
    if ( li.hasClass("expanded") ) {
      let summary = li.children(".item-summary");
      summary.slideUp(200, () => summary.remove());
    } else {
      let div = $(`<div class="item-summary">${chatData.description.value}</div>`);
      let props = $(`<div class="item-properties"></div>`);
      chatData.properties.forEach(p => props.append(`<span class="tag">${p}</span>`));
      div.append(props);
      li.append(div.hide());
      div.slideDown(200);
    }
    li.toggleClass("expanded");*/
  }


  /* -------------------------------------------- */

  /**
   * Handle creating a new Owned Item for the actor using initial data defined in the HTML dataset
   * @private
   */
  _onItemCreate(event) {/*
    event.preventDefault();
    let header = event.currentTarget,
        data = duplicate(header.dataset);
    data["name"] = `New ${data.type.capitalize()}`;
    this.actor.createOwnedItem(data, true, {renderSheet: true});*/
  }

  /* -------------------------------------------- */
}

Actors.unregisterSheet("core", ActorSheet);




class ActorSheetWfrp4eCharacter extends ActorSheetWfrp4e {
  static get defaultOptions() {
    const options = super.defaultOptions;
    mergeObject(options, {
      classes: options.classes.concat(["wfrp4e", "actor", "character-sheet"]),
      width: 670,
      height: 740,
      showUnpreparedSpells: true
    });
    return options;
  }

  /* -------------------------------------------- */

  /**
   * Get the correct HTML template path to use for rendering this particular sheet
   * @type {String}
   */
  get template() {
    const path = "public/systems/wfrp4e/templates/actors/";
   // if ( this.actor.limited ) return path + "limited-sheet.html";
    return path + "actor-sheet.html";
  }

  /* -------------------------------------------- */

  /**
   * Add some extra data when rendering the sheet to reduce the amount of logic required within the template.
   */
  getData() {
    const sheetData = super.getData();

    /*// Temporary HP
    let hp = sheetData.data.attributes.hp;
    if (hp.temp === 0) delete hp.temp;
    if (hp.tempmax === 0) delete hp.tempmax;

    // Resources
    let res = sheetData.data.resources;
    if (res.primary && res.primary.value === 0) delete res.primary.value;
    if (res.primary && res.primary.max === 0) delete res.primary.max;
    if (res.secondary && res.secondary.value === 0) delete res.secondary.value;
    if (res.secondary && res.secondary.max === 0) delete res.secondary.max;

    // Return data for rendering*/
    return sheetData;
  }

  /* -------------------------------------------- */

  /**
   * Organize and classify Items for Character sheets
   * @private
   */
  _prepareItems(actorData) {
<<<<<<< HEAD
    /*
=======
    
>>>>>>> 61f4d64c
    // Inventory
  /*  const inventory = {
      weapon: { label: "Weapons", items: [] },
      equipment: { label: "Equipment", items: [] },
      consumable: { label: "Consumables", items: [] },
      tool: { label: "Tools", items: [] },
      backpack: { label: "Backpack", items: [] },
    };*/



    // Skills
    const basicSkills = [];
    const advancedOrGroupedSkills = [];
    const talents = [];
    const weapons = [];


    // Iterate through items, allocating to containers
    let totalWeight = 0;
    for ( let i of actorData.items ) {
      i.img = i.img || DEFAULT_TOKEN;
    if (i.type === "talent")
    {
      this._prepareTalent(actorData, talents, i);
    }

    else if (i.type === "weapon")
    {
      i["properties"] = this._prepareQualitiesFlaws(i);
      i.data.reach.value = CONFIG.weaponReaches[i.data.reach.value];
      i.data.weaponGroup.value = CONFIG.weaponGroups[i.data.weaponGroup.value];
      weapons.push(i);
    }

    /*
    // Inventory
    if ( Object.keys(inventory).includes(i.type) ) {
      i.data.quantity.value = i.data.quantity.value || 1;
      i.data.weight.value = i.data.weight.value || 0;
      i.totalWeight = Math.round(i.data.quantity.value * i.data.weight.value * 10) / 10;
      i.hasCharges = (i.type === "consumable") && i.data.charges.max > 0;
      inventory[i.type].items.push(i);
      totalWeight += i.totalWeight;
    }

     /* // Spells
      else if ( i.type === "spell" ) this._prepareSpell(actorData, spellbook, i);

      // Classes
      else if ( i.type === "class" ) {
        classes.push(i);
        classes.sort((a, b) => b.levels > a.levels);}*/

      // Feats
      else if ( i.type === "skill" )
      {
        this._prepareSkill(actorData, basicSkills, advancedOrGroupedSkills, i);
      }
    }

    // Assign and return
    //actorData.inventory = inventory;
    //actorData.spellbook = spellbook;
    actorData.basicSkills = basicSkills;
    actorData.advancedOrGroupedSkills = advancedOrGroupedSkills;
    actorData.talents = talents;
    actorData.weapons = weapons;
    //actorData.classes = classes;

   /* // Currency weight
    if ( game.settings.get("wfrp4e", "currencyWeight") ) {
      totalWeight += this._computeCurrencyWeight(actorData.data.currency);
    }

    // Inventory encumbrance
    let enc = {
      max: actorData.data.abilities.str.value * 15,
      value: Math.round(totalWeight * 10) / 10,
    };
    enc.pct = Math.min(enc.value * 100 / enc.max, 99);
<<<<<<< HEAD
    actorData.data.attributes.encumbrance = enc;*/
=======
    actorData.data.attributes.encumbrance = enc;**/
>>>>>>> 61f4d64c
  }


<<<<<<< HEAD
=======
  _prepareQualitiesFlaws(item){
    let qualities = item.data.qualities.value.split(",").map(function(item) {
      return item.trim();
    });
    let flaws = item.data.flaws.value.split(",").map(function(item) {
      return item.trim();
    });

    // Commented code is part of process of removing unrecognized qualities/flaws
    // Unsure if this should even be done (it won't allow people to make up their own)
    /*let invalidQualities = [];
    let invalidFlaws = [];
    for (let q in Object.values(qualities))
    {
      if (!Object.values(CONFIG.weaponQualities).includes(q.split(" ")[0])
      || !Object.values(CONFIG.itemQualities).includes(q.split(" ")[0]));
      {
        invalidQualities.push(q)
      }
    }

    for (let f in Object.values(flaws))
    {
      if (!Object.values(CONFIG.weaponflaws).includes(flaws[f].split(" ")[0])
      || !Object.values(CONFIG.itemflaws).includes(flaws[f].split(" ")[0]));
      {
        invalidFlaws.push(f)
      }
    } */

    // Remove Invalid qualities/flaws


    return qualities.concat(flaws).sort();

  }


  /* -------------------------------------------- */

>>>>>>> 61f4d64c
  /**
   * Compute the weight of carried currency across all denominations by applying the standard rule from the
   * PHB pg. 143
   *
   * @param {Object} currency   An object describing the amount of currency carried by denomination
   * @return {Number}           The total weight of carried currency
   * @private
   */
  _computeCurrencyWeight(currency) {
    const numCoins = Object.values(currency).reduce((val, denom) => val += denom.value, 0);
    return numCoins / 50;
  }
  /* -------------------------------------------- */

}

// Register Character Sheet
Actors.registerSheet("wfrp4e", ActorSheetWfrp4eCharacter, {
  types: ["character"],
  makeDefault: true
});





class ActorSheetWfrp4eNPC extends ActorSheetWfrp4e {
  static get defaultOptions() {
    const options = super.defaultOptions;
    mergeObject(options, {
      classes: options.classes.concat(["wfrp4e", "actor", "npc-sheet"]),
      width: 670,
      height: 740,
      showUnpreparedSpells: true
    });
    return options;
  }

  /* -------------------------------------------- */

  /**
   * Get the correct HTML template path to use for rendering this particular sheet
   * @type {String}
   */
  get template() {
    const path = "public/systems/wfrp4e/templates/actors/";
    if ( this.actor.limited ) return path + "limited-sheet.html";
    return path + "npc-sheet.html";
  }

  /* -------------------------------------------- */

  /**
   * Add some extra data when rendering the sheet to reduce the amount of logic required within the template.
   */
  getData() {
    const sheetData = super.getData();

    // Return data for rendering
    return sheetData;
  }

  /* -------------------------------------------- */

  /**
   * Organize and classify Items for NPC sheets
   * @private
   */
  _prepareItems(actorData) {
/*
    // Actions
   // const features = {
      //weapons: {label: "Weapons", items: [], type: "weapon" },
     // actions: { label: "Actions", items: [], type: "feat" },
     // passive: { label: "Features", items: [], type: "feat" },
   //   equipment: { label: "Equipment", items: [], type: "equipment" }
   //};
/*
    // Spellbook
    const spellbook = {};

    // Iterate through items, allocating to containers
    for ( let i of actorData.items ) {
      i.img = i.img || DEFAULT_TOKEN;

      // Spells
      if ( i.type === "spell" ) this._prepareSpell(actorData, spellbook, i);

      // Features
      else if ( i.type === "weapon" ) features.weapons.items.push(i);
      else if ( i.type === "feat" ) {
        if ( i.data.featType.value === "passive" ) features.passive.items.push(i);
        else features.actions.items.push(i);
      }
      else if (["equipment", "consumable", "tool", "backpack"].includes(i.type)) features.equipment.items.push(i);
    }

    // Assign and return
    actorData.features = features;
    actorData.spellbook = spellbook;*/
  }


  /* -------------------------------------------- */
  /*  Event Listeners and Handlers
  /* -------------------------------------------- */

  /**
   * Activate event listeners using the prepared sheet HTML
   * @param html {HTML}   The prepared HTML object ready to be rendered into the DOM
   */
  activateListeners(html) {
    super.activateListeners(html);
  }

  /* -------------------------------------------- */

  /**
   * This method is called upon form submission after form data is validated
   * @param event {Event}       The initial triggering submission event
   * @param formData {Object}   The object of validated form data with which to update the object
   * @private
   */
  _updateObject(event, formData) {

    // Parent ActorSheet update steps
    super._updateObject(event, formData);
  }
}

// Register NPC Sheet
Actors.registerSheet("wfrp4e", ActorSheetWfrp4eNPC, {
  types: ["npc"],
  makeDefault: true
});<|MERGE_RESOLUTION|>--- conflicted
+++ resolved
@@ -549,10 +549,7 @@
     "public/systems/wfrp4e/templates/actors/actor-attributes.html",
     "public/systems/wfrp4e/templates/actors/actor-abilities.html",
     "public/systems/wfrp4e/templates/actors/actor-main.html",
-<<<<<<< HEAD
-=======
     "public/systems/wfrp4e/templates/actors/actor-combat.html",
->>>>>>> 61f4d64c
     "public/systems/wfrp4e/templates/actors/actor-biography.html",
     "public/systems/wfrp4e/templates/actors/actor-skills.html",
     "public/systems/wfrp4e/templates/actors/actor-talents.html",
@@ -616,9 +613,6 @@
     if ( actorData.type === "character" ) this._prepareCharacterData(data);
     else if ( actorData.type === "npc" ) this._prepareNPCData(data);
 
-<<<<<<< HEAD
-
-=======
     data.details.move.walk = parseInt(data.details.move.value)* 2;
     data.details.move.run = parseInt(data.details.move.value) * 4;
 
@@ -636,7 +630,6 @@
     // if (!speciesExist)
     //   data.details.species.value = "";
     
->>>>>>> 61f4d64c
     return actorData;
   }
 
@@ -664,10 +657,6 @@
     data.details.xp.total = data.details.xp.current + data.details.xp.spent;
 
 
-<<<<<<< HEAD
-  }
-
-=======
 
 
   }
@@ -680,7 +669,6 @@
   _prepareNPCData(data) {
 
   }
->>>>>>> 61f4d64c
 
 
   /* -------------------------------------------- */
@@ -815,13 +803,10 @@
         t.update(canvas.id, {[`${bar}.value`]: Math.clamped(t.data[bar].value - value, 0, t.data[bar].max)});
       }
     });*/
-<<<<<<< HEAD
-=======
   }
 
   static getBonus(value) {
     return Math.floor(value / 10)
->>>>>>> 61f4d64c
   }
 
 }
@@ -1308,8 +1293,6 @@
    */
   getData() {
     const data = super.getData();
-<<<<<<< HEAD
-=======
 
     if (this.item.type === "skill")
     {
@@ -1328,7 +1311,6 @@
       data['weaponReaches'] = CONFIG.weaponReaches
     }
 
->>>>>>> 61f4d64c
     /*data['abilities'] = game.system.template.actor.data.abilities;
 
     // Damage types
@@ -1398,10 +1380,6 @@
     const sheetData = super.getData();
     sheetData['characteristics'] = game.system.template.actor.data.characteristics;
 
-<<<<<<< HEAD
-=======
-
->>>>>>> 61f4d64c
     /*// Ability proficiency
     for ( let abl of Object.values(sheetData.data.abilities)) {
       abl.icon = this._getProficiencyIcon(abl.proficient);
@@ -1423,9 +1401,6 @@
 */
 
     this._prepareItems(sheetData.actor);
-<<<<<<< HEAD
-*/
-=======
 
 
     let isSmall = sheetData.actor.talents.find(x=>x.name == "Small");
@@ -1473,7 +1448,6 @@
     }
           
     
->>>>>>> 61f4d64c
     // Return data to the sheet
     return sheetData;
   }
@@ -1530,8 +1504,6 @@
     spell.data.school.str = CONFIG.spellSchools[spell.data.school.value];
     spellbook[lvl].spells.push(spell);*/
   }
-<<<<<<< HEAD
-=======
 
   _prepareSkill(actorData, basicSkills, advOrGrpSkills, skill) {
 
@@ -1577,7 +1549,6 @@
 
 
    }
->>>>>>> 61f4d64c
 
   /* -------------------------------------------- */
   /*  Event Listeners and Handlers
@@ -1589,18 +1560,7 @@
    */
   activateListeners(html) {
     super.activateListeners(html);
-<<<<<<< HEAD
-
-    /*// Pad field width
-    html.find('[data-wpad]').each((i, e) => {
-      let text = e.tagName === "INPUT" ? e.value : e.innerText,
-        w = text.length * parseInt(e.getAttribute("data-wpad")) / 2;
-      e.setAttribute("style", "flex: 0 0 " + w + "px");
-    });
-
-=======
     
->>>>>>> 61f4d64c
     // Activate tabs
     html.find('.tabs').each((_, el) => {
       let tabs = $(el),
@@ -1618,9 +1578,6 @@
 
     // Everything below here is only needed if the sheet is editable
     if (!this.options.editable) return;
-<<<<<<< HEAD
-*/
-=======
 
     html.find('.skill-advances').focusout(event => {
       let itemId = Number(event.target.attributes[1].value);
@@ -1629,7 +1586,6 @@
       itemToEdit.data.advances.value = Number(event.target.value);
     });
 
->>>>>>> 61f4d64c
     /* -------------------------------------------- */
     /*  Abilities, Skills, and Traits
      /* -------------------------------------------- */
@@ -1842,11 +1798,7 @@
    * @private
    */
   _prepareItems(actorData) {
-<<<<<<< HEAD
-    /*
-=======
     
->>>>>>> 61f4d64c
     // Inventory
   /*  const inventory = {
       weapon: { label: "Weapons", items: [] },
@@ -1928,16 +1880,10 @@
       value: Math.round(totalWeight * 10) / 10,
     };
     enc.pct = Math.min(enc.value * 100 / enc.max, 99);
-<<<<<<< HEAD
-    actorData.data.attributes.encumbrance = enc;*/
-=======
     actorData.data.attributes.encumbrance = enc;**/
->>>>>>> 61f4d64c
-  }
-
-
-<<<<<<< HEAD
-=======
+  }
+
+
   _prepareQualitiesFlaws(item){
     let qualities = item.data.qualities.value.split(",").map(function(item) {
       return item.trim();
@@ -1978,7 +1924,6 @@
 
   /* -------------------------------------------- */
 
->>>>>>> 61f4d64c
   /**
    * Compute the weight of carried currency across all denominations by applying the standard rule from the
    * PHB pg. 143
